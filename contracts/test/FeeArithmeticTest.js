--- conflicted
+++ resolved
@@ -14,12 +14,8 @@
 
 contract('Fee arithmetic tests', async accounts => {
   // see: https://docs.google.com/spreadsheets/d/1RbD8VGzq7xFgeK1GOkz_9bbKVIx-xkOz0VsVelnUFdc/edit#gid=0
-<<<<<<< HEAD
-  // Results array, maps seconds to expected hours passed output (rounded down to nearest hour).
-=======
   // Results array, maps seconds to expected minutes passed output (rounded down to nearest hour).
 
->>>>>>> bb58f3be
   const secondsToMinutesRoundedDown = [
     [0, 0],
     [1, 0],
@@ -351,13 +347,9 @@
   })
 
   it("minutesPassedSinceLastFeeOp(): returns minutes passed between time of last fee operation and current block.timestamp, rounded down to nearest minutes", async () => {
-<<<<<<< HEAD
     const { troveManagerTester } = await loadDeployAndFundFixture()
 
-    for (testPair of secondsToMinutesRoundedDown) {
-=======
     for (const [seconds, expectedMinutesPassed] of secondsToMinutesRoundedDown) {
->>>>>>> bb58f3be
       await troveManagerTester.setLastFeeOpTimeToNow()
 
       if (seconds > 0) {
