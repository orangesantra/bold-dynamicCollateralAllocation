const { TestHelper: th } = require("../utils/testHelpers.js");

const SortedTroves = artifacts.require("SortedTroves");
const SortedTrovesTester = artifacts.require("SortedTrovesTester");
const TroveManagerTester = artifacts.require("TroveManagerTester");

const { dec, toBN } = th;

contract("SortedTroves", async (accounts) => {
  const fundedAccounts = accounts.slice(0, 28);

  const assertSortedListIsOrdered = async (contracts) => {
    const price = await contracts.priceFeedTestnet.getPrice();

    let trove = await contracts.sortedTroves.getLast();
    while (trove !== (await contracts.sortedTroves.getFirst())) {
      // Get the adjacent upper trove ("prev" moves up the list, from lower ICR -> higher ICR)
      const prevTrove = await contracts.sortedTroves.getPrev(trove);

      const troveICR = await contracts.troveManager.getCurrentICR(trove, price);
      const prevTroveICR = await contracts.troveManager.getCurrentICR(
        prevTrove,
        price,
      );

      assert.isTrue(prevTroveICR.gte(troveICR));

      const troveNICR = await contracts.troveManager.getNominalICR(trove);
      const prevTroveNICR = await contracts.troveManager.getNominalICR(
        prevTrove,
      );

      assert.isTrue(prevTroveNICR.gte(troveNICR));

      // climb the list
      trove = prevTrove;
    }
  };

  const [
    owner,
    alice,
    bob,
    carol,
    dennis,
    erin,
    flyn,
    graham,
    harriet,
    ida,
    defaulter_1,
    defaulter_2,
    defaulter_3,
    defaulter_4,
    A,
    B,
    C,
    D,
    E,
    F,
    G,
    H,
    I,
    J,
    whale,
  ] = fundedAccounts;

  let priceFeed;
  let sortedTroves;
  let troveManager;
  let borrowerOperations;
  let boldToken;

  const [bountyAddress, lpRewardsAddress, multisig] = accounts.slice(997, 1000);

  let contracts;

  const deployFixture = createDeployAndFundFixture({
    accounts: fundedAccounts,
    mocks: { TroveManager: TroveManagerTester },
  });

  const openTrove = async (params) => th.openTrove(contracts, params);

  describe("SortedTroves", () => {
    beforeEach(async () => {
      const result = await deployFixture();
      contracts = result.contracts;
      priceFeed = contracts.priceFeedTestnet;
      sortedTroves = contracts.sortedTroves;
      troveManager = contracts.troveManager;
      borrowerOperations = contracts.borrowerOperations;
      boldToken = contracts.boldToken;
    });

    it("contains(): returns true for addresses that have opened troves", async () => {
      const { troveId: aliceTroveId } = await openTrove({
        ICR: toBN(dec(150, 16)),
        extraParams: { from: alice },
      });
      const { troveId: bobTroveId } = await openTrove({ ICR: toBN(dec(20, 18)), extraParams: { from: bob } });
      const { troveId: carolTroveId } = await openTrove({
        ICR: toBN(dec(2000, 18)),
        extraParams: { from: carol },
      });

      // Confirm trove statuses became active
      assert.equal((await troveManager.Troves(aliceTroveId))[3], "1");
      assert.equal((await troveManager.Troves(bobTroveId))[3], "1");
      assert.equal((await troveManager.Troves(carolTroveId))[3], "1");

      // Check sorted list contains troves
      assert.isTrue(await sortedTroves.contains(aliceTroveId));
      assert.isTrue(await sortedTroves.contains(bobTroveId));
      assert.isTrue(await sortedTroves.contains(carolTroveId));
    });

    it("contains(): returns false for addresses that have not opened troves", async () => {
      await openTrove({
        ICR: toBN(dec(150, 16)),
        extraParams: { from: alice },
      });
      await openTrove({ ICR: toBN(dec(20, 18)), extraParams: { from: bob } });
      await openTrove({
        ICR: toBN(dec(2000, 18)),
        extraParams: { from: carol },
      });

      // Confirm troves have non-existent status
      assert.equal((await troveManager.Troves(dennis))[3], "0");
      assert.equal((await troveManager.Troves(erin))[3], "0");

      // Check sorted list do not contain troves
      assert.isFalse(await sortedTroves.contains(dennis));
      assert.isFalse(await sortedTroves.contains(erin));
    });

    it("contains(): returns false for addresses that opened and then closed a trove", async () => {
      await openTrove({
        ICR: toBN(dec(1000, 18)),
        extraBoldAmount: toBN(dec(3000, 18)),
        extraParams: { from: whale },
      });

      const { troveId: aliceTroveId } = await openTrove({
        ICR: toBN(dec(150, 16)),
        extraParams: { from: alice },
      });
      const { troveId: bobTroveId } = await openTrove({ ICR: toBN(dec(20, 18)), extraParams: { from: bob } });
      const { troveId: carolTroveId } = await openTrove({
        ICR: toBN(dec(2000, 18)),
        extraParams: { from: carol },
      });

      // to compensate borrowing fees
      await boldToken.transfer(alice, dec(1000, 18), { from: whale });
      await boldToken.transfer(bob, dec(1000, 18), { from: whale });
      await boldToken.transfer(carol, dec(1000, 18), { from: whale });

      // A, B, C close troves
      await borrowerOperations.closeTrove(aliceTroveId, { from: alice });
      await borrowerOperations.closeTrove(bobTroveId, { from: bob });
      await borrowerOperations.closeTrove(carolTroveId, { from: carol });

      // Confirm trove statuses became closed
      assert.equal((await troveManager.Troves(aliceTroveId))[3], "2");
      assert.equal((await troveManager.Troves(bobTroveId))[3], "2");
      assert.equal((await troveManager.Troves(carolTroveId))[3], "2");

      // Check sorted list does not contain troves
      assert.isFalse(await sortedTroves.contains(aliceTroveId));
      assert.isFalse(await sortedTroves.contains(bobTroveId));
      assert.isFalse(await sortedTroves.contains(carolTroveId));
    });

    // true for addresses that opened -> closed -> opened a trove
    it("contains(): returns true for addresses that opened, closed and then re-opened a trove", async () => {
      await openTrove({
        ICR: toBN(dec(1000, 18)),
        extraBoldAmount: toBN(dec(3000, 18)),
        extraParams: { from: whale },
      });

      const { troveId: aliceTroveId } = await openTrove({
        ICR: toBN(dec(150, 16)),
        extraParams: { from: alice },
      });
      const { troveId: bobTroveId } = await openTrove({ ICR: toBN(dec(20, 18)), extraParams: { from: bob } });
      const { troveId: carolTroveId } = await openTrove({
        ICR: toBN(dec(2000, 18)),
        extraParams: { from: carol },
      });

      // to compensate borrowing fees
      await boldToken.transfer(alice, dec(1000, 18), { from: whale });
      await boldToken.transfer(bob, dec(1000, 18), { from: whale });
      await boldToken.transfer(carol, dec(1000, 18), { from: whale });

      // A, B, C close troves
      await borrowerOperations.closeTrove(aliceTroveId, { from: alice });
      await borrowerOperations.closeTrove(bobTroveId, { from: bob });
      await borrowerOperations.closeTrove(carolTroveId, { from: carol });

      // Confirm trove statuses became closed
      assert.equal((await troveManager.Troves(aliceTroveId))[3], "2");
      assert.equal((await troveManager.Troves(bobTroveId))[3], "2");
      assert.equal((await troveManager.Troves(carolTroveId))[3], "2");

      await openTrove({
        ICR: toBN(dec(1000, 16)),
        extraParams: { from: alice },
      });
      await openTrove({ ICR: toBN(dec(2000, 18)), extraParams: { from: bob } });
      await openTrove({
        ICR: toBN(dec(3000, 18)),
        extraParams: { from: carol },
      });

      // Confirm trove statuses became open again
      assert.equal((await troveManager.Troves(aliceTroveId))[3], "1");
      assert.equal((await troveManager.Troves(bobTroveId))[3], "1");
      assert.equal((await troveManager.Troves(carolTroveId))[3], "1");

      // Check sorted list does  contain troves
      assert.isTrue(await sortedTroves.contains(aliceTroveId));
      assert.isTrue(await sortedTroves.contains(bobTroveId));
      assert.isTrue(await sortedTroves.contains(carolTroveId));
    });

    // false when list size is 0
    it("contains(): returns false when there are no troves in the system", async () => {
      assert.isFalse(await sortedTroves.contains(th.addressToTroveId(alice)));
      assert.isFalse(await sortedTroves.contains(th.addressToTroveId(bob)));
      assert.isFalse(await sortedTroves.contains(th.addressToTroveId(carol)));
    });

    // true when list size is 1 and the trove the only one in system
    it("contains(): true when list size is 1 and the trove the only one in system", async () => {
      const { troveId: aliceTroveId } = await openTrove({
        ICR: toBN(dec(150, 16)),
        extraParams: { from: alice },
      });

      assert.isTrue(await sortedTroves.contains(aliceTroveId));
    });

    // false when list size is 1 and trove is not in the system
    it("contains(): false when list size is 1 and trove is not in the system", async () => {
      await openTrove({
        ICR: toBN(dec(150, 16)),
        extraParams: { from: alice },
      });

      assert.isFalse(await sortedTroves.contains(th.addressToTroveId(bob)));
    });

    // --- findInsertPosition ---

    it("Finds the correct insert position given two addresses that loosely bound the correct position", async () => {
      await priceFeed.setPrice(dec(100, 18));

      //  Inserted in descending order of interest rate
      await openTrove({
        ICR: toBN(dec(500, 18)),
        extraParams: { from: whale },
      });
      const { troveId: ATroveId } = await openTrove({
        ICR: toBN(dec(10, 18)),
        extraParams: { from: A, annualInterestRate: toBN(dec(1, 18)) },
      }); // 100% interest rate
      const { troveId: BTroveId } = await openTrove({
        ICR: toBN(dec(5, 18)),
        extraParams: { from: B, annualInterestRate: toBN(dec(75, 16)) },
      }); // 75% interest rate
      const { troveId: CTroveId } = await openTrove({
        ICR: toBN(dec(250, 16)),
        extraParams: { from: C, annualInterestRate: toBN(dec(5, 17)) },
      }); // 50% interest rate
      await openTrove({ ICR: toBN(dec(166, 16)), extraParams: { from: D, annualInterestRate: toBN(dec(25, 16)) } }); // 25% interest rate
      const { troveId: ETroveId } = await openTrove({
        ICR: toBN(dec(125, 16)),
        extraParams: { from: E, annualInterestRate: toBN(dec(1, 16)) },
      }); // 1% interest rate

      // Expect a trove with 60% interest rate to be inserted between B and C
      const targetAnnualIRate = toBN(dec(60, 16));

      // Pass addresses that loosely bound the right postiion
      const hints = await sortedTroves.findInsertPosition(targetAnnualIRate, ATroveId, ETroveId);

      // Expect the exact correct insert hints have been returned
      assert.isTrue(hints[0].eq(toBN(BTroveId)));
      assert.isTrue(hints[1].eq(toBN(CTroveId)));

      // The price doesn’t affect the hints
      await priceFeed.setPrice(dec(500, 18));
      const hints2 = await sortedTroves.findInsertPosition(targetAnnualIRate, ATroveId, ETroveId);

      // Expect the exact correct insert hints have been returned
      assert.isTrue(hints2[0].eq(BTroveId));
      assert.isTrue(hints2[1].eq(CTroveId));
    });
  });

  describe("SortedTroves with mock dependencies", () => {
    let sortedTrovesTester;

    beforeEach(async () => {
      sortedTroves = await SortedTroves.new();
      sortedTrovesTester = await SortedTrovesTester.new();

      await sortedTrovesTester.setSortedTroves(sortedTroves.address);
    });

<<<<<<< HEAD
    context("when params are wrongly set", () => {
      it("setParams(): reverts if size is zero", async () => {
        await th.assertRevert(
          sortedTroves.setParams(
            0,
            // The SortedTrovesTester is being used here as both a wrapper for SortedTroves and a mock TroveManager.
            sortedTrovesTester.address,
            sortedTrovesTester.address,
          ),
          "SortedTroves: Size can’t be zero",
        );
      });
    });

=======
>>>>>>> 7edba5db
    context("when params are properly set", () => {
      beforeEach("set addresses", async () => {
        await sortedTroves.setAddresses(
          sortedTrovesTester.address,
          sortedTrovesTester.address,
        );
      });

<<<<<<< HEAD
      it("insert(): fails if list is full", async () => {
        await sortedTrovesTester.insert(alice, 1, alice, alice);
        await sortedTrovesTester.insert(bob, 1, alice, alice);
        await th.assertRevert(
          sortedTrovesTester.insert(carol, 1, alice, alice),
          "SortedTroves: List is full",
        );
      });

=======
>>>>>>> 7edba5db
      it("insert(): fails if list already contains the node", async () => {
        await sortedTrovesTester.insert(alice, 1, alice, alice);
        await th.assertRevert(
          sortedTrovesTester.insert(alice, 1, alice, alice),
          "SortedTroves: List already contains the node",
        );
      });

      it("insert(): fails if id is zero", async () => {
        await th.assertRevert(
          sortedTrovesTester.insert(toBN(0), 1, alice, alice),
          "SortedTroves: Id cannot be zero",
        );
      });

      it("remove(): fails if id is not in the list", async () => {
        await th.assertRevert(
          sortedTrovesTester.remove(th.addressToTroveId(alice)),
          "SortedTroves: List does not contain the id",
        );
      });

      it("reInsert(): fails if list doesn’t contain the node", async () => {
        await th.assertRevert(
          sortedTrovesTester.reInsert(
            th.addressToTroveId(alice),
            1,
            th.addressToTroveId(alice),
            th.addressToTroveId(alice),
          ),
          "SortedTroves: List does not contain the id",
        );
      });

<<<<<<< HEAD
      it("findInsertPosition(): No prevId for hint - ascend list starting from nextId, result is after the tail", async () => {
        await sortedTrovesTester.insert(
          th.addressToTroveId(alice),
          1,
          th.addressToTroveId(alice),
          th.addressToTroveId(alice),
        );
        const pos = await sortedTroves.findInsertPosition(
          1,
          toBN(0),
          th.addressToTroveId(alice),
        );
        assert.isTrue(pos[0].eq(toBN(th.addressToTroveId(alice))), "prevId result should be nextId param");
        assert.isTrue(pos[1].eq(toBN(0)), "nextId result should be zero");
      });
=======
      // danielattilasimon: I believe this test was reinforcing questionable behavior.
      // The initial position (0, alice) _is_ already a valid insert position for the given list
      // (which happens to contain only alice), so why are we expecting findInsertPosition() to
      // move away from such a position?
      //
      // it("findInsertPosition(): No prevId for hint - ascend list starting from nextId, result is after the tail", async () => {
      //   await sortedTrovesTester.insert(th.addressToTroveId(alice), 1, th.addressToTroveId(alice), th.addressToTroveId(alice));
      //   const pos = await sortedTroves.findInsertPosition(
      //     1,
      //     toBN(0),
      //     th.addressToTroveId(alice)
      //   );
      //   assert.isTrue(pos[0].eq(toBN(th.addressToTroveId(alice))), "prevId result should be nextId param");
      //   assert.isTrue(pos[1].eq(toBN(0)), "nextId result should be zero");
      // });
>>>>>>> 7edba5db
    });
  });
});<|MERGE_RESOLUTION|>--- conflicted
+++ resolved
@@ -312,23 +312,6 @@
       await sortedTrovesTester.setSortedTroves(sortedTroves.address);
     });
 
-<<<<<<< HEAD
-    context("when params are wrongly set", () => {
-      it("setParams(): reverts if size is zero", async () => {
-        await th.assertRevert(
-          sortedTroves.setParams(
-            0,
-            // The SortedTrovesTester is being used here as both a wrapper for SortedTroves and a mock TroveManager.
-            sortedTrovesTester.address,
-            sortedTrovesTester.address,
-          ),
-          "SortedTroves: Size can’t be zero",
-        );
-      });
-    });
-
-=======
->>>>>>> 7edba5db
     context("when params are properly set", () => {
       beforeEach("set addresses", async () => {
         await sortedTroves.setAddresses(
@@ -337,18 +320,6 @@
         );
       });
 
-<<<<<<< HEAD
-      it("insert(): fails if list is full", async () => {
-        await sortedTrovesTester.insert(alice, 1, alice, alice);
-        await sortedTrovesTester.insert(bob, 1, alice, alice);
-        await th.assertRevert(
-          sortedTrovesTester.insert(carol, 1, alice, alice),
-          "SortedTroves: List is full",
-        );
-      });
-
-=======
->>>>>>> 7edba5db
       it("insert(): fails if list already contains the node", async () => {
         await sortedTrovesTester.insert(alice, 1, alice, alice);
         await th.assertRevert(
@@ -383,23 +354,6 @@
         );
       });
 
-<<<<<<< HEAD
-      it("findInsertPosition(): No prevId for hint - ascend list starting from nextId, result is after the tail", async () => {
-        await sortedTrovesTester.insert(
-          th.addressToTroveId(alice),
-          1,
-          th.addressToTroveId(alice),
-          th.addressToTroveId(alice),
-        );
-        const pos = await sortedTroves.findInsertPosition(
-          1,
-          toBN(0),
-          th.addressToTroveId(alice),
-        );
-        assert.isTrue(pos[0].eq(toBN(th.addressToTroveId(alice))), "prevId result should be nextId param");
-        assert.isTrue(pos[1].eq(toBN(0)), "nextId result should be zero");
-      });
-=======
       // danielattilasimon: I believe this test was reinforcing questionable behavior.
       // The initial position (0, alice) _is_ already a valid insert position for the given list
       // (which happens to contain only alice), so why are we expecting findInsertPosition() to
@@ -415,7 +369,6 @@
       //   assert.isTrue(pos[0].eq(toBN(th.addressToTroveId(alice))), "prevId result should be nextId param");
       //   assert.isTrue(pos[1].eq(toBN(0)), "nextId result should be zero");
       // });
->>>>>>> 7edba5db
     });
   });
 });