// SPDX-License-Identifier: MIT

pragma solidity 0.8.18;

import "openzeppelin-contracts/contracts/token/ERC721/ERC721.sol";

import "./Interfaces/ITroveManager.sol";
import "./Interfaces/IStabilityPool.sol";
import "./Interfaces/ICollSurplusPool.sol";
import "./Interfaces/IBoldToken.sol";
import "./Interfaces/ISortedTroves.sol";
import "./Dependencies/LiquityBase.sol";
import "./Dependencies/Ownable.sol";

// import "forge-std/console2.sol";

contract TroveManager is ERC721, LiquityBase, Ownable, ITroveManager {
    string public constant NAME = "TroveManager"; // TODO
    string public constant SYMBOL = "Lv2T"; // TODO

    // --- Connected contract declarations ---

    address public borrowerOperationsAddress;
    IStabilityPool public override stabilityPool;
    address gasPoolAddress;
    ICollSurplusPool collSurplusPool;
    IBoldToken public override boldToken;
    // A doubly linked list of Troves, sorted by their sorted by their collateral ratios
    ISortedTroves public sortedTroves;
    address public collateralRegistryAddress;

    // --- Data structures ---

    uint256 public constant SECONDS_IN_ONE_YEAR = 31536000; // 60 * 60 * 24 * 365,
    uint256 public constant STALE_TROVE_DURATION = 7776000; // 90 days: 60*60*24*90 = 7776000

    enum Status {
        nonExistent,
        active,
        closedByOwner,
        closedByLiquidation,
        closedByRedemption,
        unredeemable
    }

    // Store the necessary data for a trove
    struct Trove {
        uint256 debt;
        uint256 coll;
        uint256 stake;
        Status status;
        uint128 arrayIndex;
        uint64 lastDebtUpdateTime;
        uint256 annualInterestRate;
    }
    // TODO: optimize this struct packing for gas reduction, which may break v1 tests that assume a certain order of properties

    mapping(uint256 => Trove) public Troves;
    /*
     * Mapping from TroveId to granted address for operations that “give” money to the trove (add collateral, pay debt).
     * Useful for instance for cold/hot wallet setups.
     * If its value is zero address, any address is allowed to do those operations on behalf of trove owner.
     * Otherwise, only the address in this mapping (and the trove owner) will be allowed.
     * To restrict this permission to no one, trove owner should be set in this mapping.
     */
    mapping(uint256 => address) public TroveAddManagers;
    /*
     * Mapping from TroveId to granted address for operations that “withdraw” money from the trove (withdraw collateral, borrow).
     * Useful for instance for cold/hot wallet setups.
     * If its value is zero address, only owner is allowed to do those operations.
     * Otherwise, only the address in this mapping (and the trove owner) will be allowed.
     * Therefore, by default this permission is restricted to no one.
     * Trove owner be set in this mapping is equivalent to zero address.
     */
    mapping(uint256 => address) public TroveRemoveManagers;

    uint256 public totalStakes;

    // Snapshot of the value of totalStakes, taken immediately after the latest liquidation
    uint256 public totalStakesSnapshot;

    // Snapshot of the total collateral across the ActivePool and DefaultPool, immediately after the latest liquidation.
    uint256 public totalCollateralSnapshot;

    /*
    * L_ETH and L_boldDebt track the sums of accumulated liquidation rewards per unit staked. During its lifetime, each stake earns:
    *
    * An ETH gain of ( stake * [L_ETH - L_ETH(0)] )
    * A boldDebt increase  of ( stake * [L_boldDebt - L_boldDebt(0)] )
    *
    * Where L_ETH(0) and L_boldDebt(0) are snapshots of L_ETH and L_boldDebt for the active Trove taken at the instant the stake was made
    */
    uint256 public L_ETH;
    uint256 public L_boldDebt;

    // Map addresses with active troves to their RewardSnapshot
    mapping(uint256 => RewardSnapshot) public rewardSnapshots;

    // Object containing the ETH and Bold snapshots for a given active trove
    struct RewardSnapshot {
        uint256 ETH;
        uint256 boldDebt;
    }

    // Array of all active trove addresses - used to to compute an approximate hint off-chain, for the sorted list insertion
    uint256[] public TroveIds;

    // Error trackers for the trove redistribution calculation
    uint256 public lastETHError_Redistribution;
    uint256 public lastBoldDebtError_Redistribution;

    /*
    * --- Variable container structs for liquidations ---
    *
    * These structs are used to hold, return and assign variables inside the liquidation functions,
    * in order to avoid the error: "CompilerError: Stack too deep".
    **/

    struct LocalVariables_OuterLiquidationFunction {
        uint256 price;
        uint256 boldInStabPool;
        bool recoveryModeAtStart;
        uint256 liquidatedDebt;
        uint256 liquidatedColl;
        uint256 totalRecordedDebtPlusInterestInSequence;
    }

    struct LocalVariables_InnerSingleLiquidateFunction {
        uint256 collToLiquidate;
        uint256 pendingDebtReward;
        uint256 pendingCollReward;
    }

    struct LocalVariables_LiquidationSequence {
        uint256 remainingBoldInStabPool;
        uint256 i;
        uint256 ICR;
        uint256 troveId;
        bool backToNormalMode;
        uint256 entireSystemDebt;
        uint256 entireSystemColl;
    }

    struct LiquidationValues {
        uint256 entireTroveDebt;
        uint256 entireTroveColl;
        uint256 collGasCompensation;
        uint256 BoldGasCompensation;
        uint256 debtToOffset;
        uint256 collToSendToSP;
        uint256 debtToRedistribute;
        uint256 collToRedistribute;
        uint256 collSurplus;
        uint256 accruedTroveInterest;
        uint256 weightedRecordedTroveDebt;
        uint256 recordedTroveDebt;
        uint256 pendingDebtReward;
    }

    struct LiquidationTotals {
        uint256 totalCollInSequence;
        uint256 totalDebtInSequence;
        uint256 totalRecordedDebtInSequence;
        uint256 totalWeightedRecordedDebtInSequence;
        uint256 totalAccruedInterestInSequence;
        uint256 totalCollGasCompensation;
        uint256 totalBoldGasCompensation;
        uint256 totalDebtToOffset;
        uint256 totalCollToSendToSP;
        uint256 totalDebtToRedistribute;
        uint256 totalCollToRedistribute;
        uint256 totalCollSurplus;
    }

    struct ContractsCache {
        IActivePool activePool;
        IDefaultPool defaultPool;
        IBoldToken boldToken;
        ISortedTroves sortedTroves;
        ICollSurplusPool collSurplusPool;
        address gasPoolAddress;
    }
    // --- Variable container structs for redemptions ---

    struct RedemptionTotals {
        uint256 remainingBold;
        uint256 totalBoldToRedeem;
        uint256 totalETHDrawn;
        uint256 ETHFee;
        uint256 ETHToSendToRedeemer;
        uint256 decayedBaseRate;
        uint256 price;
        uint256 totalRedistDebtGains;
        uint256 totalNewWeightedRecordedTroveDebts;
        uint256 totalOldWeightedRecordedTroveDebts;
    }

    struct SingleRedemptionValues {
        uint256 BoldLot;
        uint256 ETHLot;
        uint256 redistDebtGain;
        uint256 oldRecordedTroveDebt;
        uint256 newRecordedTroveDebt;
        uint256 oldWeightedRecordedTroveDebt;
        uint256 newWeightedRecordedTroveDebt;
    }

    // --- Events ---

    event BorrowerOperationsAddressChanged(address _newBorrowerOperationsAddress);
    event PriceFeedAddressChanged(address _newPriceFeedAddress);
    event BoldTokenAddressChanged(address _newBoldTokenAddress);
    event ActivePoolAddressChanged(address _activePoolAddress);
    event DefaultPoolAddressChanged(address _defaultPoolAddress);
    event StabilityPoolAddressChanged(address _stabilityPoolAddress);
    event GasPoolAddressChanged(address _gasPoolAddress);
    event CollSurplusPoolAddressChanged(address _collSurplusPoolAddress);
    event SortedTrovesAddressChanged(address _sortedTrovesAddress);
    event CollateralRegistryAddressChanged(address _collateralRegistryAddress);

    event Liquidation(
        uint256 _liquidatedDebt, uint256 _liquidatedColl, uint256 _collGasCompensation, uint256 _boldGasCompensation
    );
    event Redemption(uint256 _attemptedBoldAmount, uint256 _actualBoldAmount, uint256 _ETHSent, uint256 _ETHFee);
    event TroveUpdated(
        uint256 indexed _troveId, uint256 _debt, uint256 _coll, uint256 _stake, TroveManagerOperation _operation
    );
    event TroveLiquidated(uint256 indexed _troveId, uint256 _debt, uint256 _coll, TroveManagerOperation _operation);
    event TotalStakesUpdated(uint256 _newTotalStakes);
    event SystemSnapshotsUpdated(uint256 _totalStakesSnapshot, uint256 _totalCollateralSnapshot);
    event LTermsUpdated(uint256 _L_ETH, uint256 _L_boldDebt);
    event TroveSnapshotsUpdated(uint256 _L_ETH, uint256 _L_boldDebt);
    event TroveIndexUpdated(uint256 _troveId, uint256 _newIndex);

    enum TroveManagerOperation {
        getAndApplyRedistributionGains,
        liquidateInNormalMode,
        liquidateInRecoveryMode,
        redeemCollateral
    }

    constructor() ERC721(NAME, SYMBOL) {}

    // --- Dependency setter ---

    function setAddresses(
        address _borrowerOperationsAddress,
        address _activePoolAddress,
        address _defaultPoolAddress,
        address _stabilityPoolAddress,
        address _gasPoolAddress,
        address _collSurplusPoolAddress,
        address _priceFeedAddress,
        address _boldTokenAddress,
        address _sortedTrovesAddress
    ) external override onlyOwner {
        borrowerOperationsAddress = _borrowerOperationsAddress;
        activePool = IActivePool(_activePoolAddress);
        defaultPool = IDefaultPool(_defaultPoolAddress);
        stabilityPool = IStabilityPool(_stabilityPoolAddress);
        gasPoolAddress = _gasPoolAddress;
        collSurplusPool = ICollSurplusPool(_collSurplusPoolAddress);
        priceFeed = IPriceFeed(_priceFeedAddress);
        boldToken = IBoldToken(_boldTokenAddress);
        sortedTroves = ISortedTroves(_sortedTrovesAddress);

        emit BorrowerOperationsAddressChanged(_borrowerOperationsAddress);
        emit ActivePoolAddressChanged(_activePoolAddress);
        emit DefaultPoolAddressChanged(_defaultPoolAddress);
        emit StabilityPoolAddressChanged(_stabilityPoolAddress);
        emit GasPoolAddressChanged(_gasPoolAddress);
        emit CollSurplusPoolAddressChanged(_collSurplusPoolAddress);
        emit PriceFeedAddressChanged(_priceFeedAddress);
        emit BoldTokenAddressChanged(_boldTokenAddress);
        emit SortedTrovesAddressChanged(_sortedTrovesAddress);
    }

    function setCollateralRegistry(address _collateralRegistryAddress) external override onlyOwner {
        collateralRegistryAddress = _collateralRegistryAddress;
        emit CollateralRegistryAddressChanged(_collateralRegistryAddress);

        _renounceOwnership();
    }

    // --- Getters ---

    function getTroveIdsCount() external view override returns (uint256) {
        return TroveIds.length;
    }

    function getTroveFromTroveIdsArray(uint256 _index) external view override returns (uint256) {
        return TroveIds[_index];
    }

    // --- Trove Liquidation functions ---

    // Single liquidation function. Closes the trove if its ICR is lower than the minimum collateral ratio.
    function liquidate(uint256 _troveId) external override {
        _requireTroveIsOpen(_troveId);

        uint256[] memory troves = new uint256[](1);
        troves[0] = _troveId;
        batchLiquidateTroves(troves);
    }

    // --- Inner single liquidation functions ---

    // Liquidate one trove, in Normal Mode.
    function _liquidateNormalMode(IDefaultPool _defaultPool, uint256 _troveId, uint256 _boldInStabPool)
        internal
        returns (LiquidationValues memory singleLiquidation)
    {
        LocalVariables_InnerSingleLiquidateFunction memory vars;
        (
            singleLiquidation.entireTroveDebt,
            singleLiquidation.entireTroveColl,
            singleLiquidation.pendingDebtReward,
            vars.pendingCollReward,
            singleLiquidation.accruedTroveInterest
        ) = getEntireDebtAndColl(_troveId);

        singleLiquidation.weightedRecordedTroveDebt = getTroveWeightedRecordedDebt(_troveId);

        //TODO - GAS: We already read this inside getEntireDebtAndColl - so add it to the returned vals?
        singleLiquidation.recordedTroveDebt = Troves[_troveId].debt;

        _movePendingTroveRewardsToActivePool(_defaultPool, singleLiquidation.pendingDebtReward, vars.pendingCollReward);
        _removeStake(_troveId);

        singleLiquidation.collGasCompensation = _getCollGasCompensation(singleLiquidation.entireTroveColl);
        singleLiquidation.BoldGasCompensation = BOLD_GAS_COMPENSATION;
        uint256 collToLiquidate = singleLiquidation.entireTroveColl - singleLiquidation.collGasCompensation;

        (
            singleLiquidation.debtToOffset,
            singleLiquidation.collToSendToSP,
            singleLiquidation.debtToRedistribute,
            singleLiquidation.collToRedistribute
        ) = _getOffsetAndRedistributionVals(singleLiquidation.entireTroveDebt, collToLiquidate, _boldInStabPool);

        _closeTrove(_troveId, Status.closedByLiquidation);
        emit TroveLiquidated(
            _troveId,
            singleLiquidation.entireTroveDebt,
            singleLiquidation.entireTroveColl,
            TroveManagerOperation.liquidateInNormalMode
        );
        emit TroveUpdated(_troveId, 0, 0, 0, TroveManagerOperation.liquidateInNormalMode);
        return singleLiquidation;
    }

    // Liquidate one trove, in Recovery Mode.
    function _liquidateRecoveryMode(
        IDefaultPool _defaultPool,
        uint256 _troveId,
        uint256 _ICR,
        uint256 _boldInStabPool,
        uint256 _TCR,
        uint256 _price
    ) internal returns (LiquidationValues memory singleLiquidation) {
        LocalVariables_InnerSingleLiquidateFunction memory vars;
        if (TroveIds.length <= 1) return singleLiquidation; // don't liquidate if last trove
        (
            singleLiquidation.entireTroveDebt,
            singleLiquidation.entireTroveColl,
            singleLiquidation.pendingDebtReward,
            vars.pendingCollReward,
        ) = getEntireDebtAndColl(_troveId);

        singleLiquidation.weightedRecordedTroveDebt = getTroveWeightedRecordedDebt(_troveId);

        //TODO - GAS: We already read this inside getEntireDebtAndColl - so add it to the returned vals?
        singleLiquidation.recordedTroveDebt = Troves[_troveId].debt;

        singleLiquidation.collGasCompensation = _getCollGasCompensation(singleLiquidation.entireTroveColl);
        singleLiquidation.BoldGasCompensation = BOLD_GAS_COMPENSATION;
        vars.collToLiquidate = singleLiquidation.entireTroveColl - singleLiquidation.collGasCompensation;

        // If ICR <= 100%, purely redistribute the Trove across all active Troves
        if (_ICR <= _100pct) {
            _movePendingTroveRewardsToActivePool(
                _defaultPool, singleLiquidation.pendingDebtReward, vars.pendingCollReward
            );
            _removeStake(_troveId);

            singleLiquidation.debtToOffset = 0;
            singleLiquidation.collToSendToSP = 0;
            singleLiquidation.debtToRedistribute = singleLiquidation.entireTroveDebt;
            singleLiquidation.collToRedistribute = vars.collToLiquidate;

            _closeTrove(_troveId, Status.closedByLiquidation);
            emit TroveLiquidated(
                _troveId,
                singleLiquidation.entireTroveDebt,
                singleLiquidation.entireTroveColl,
                TroveManagerOperation.liquidateInRecoveryMode
            );
            emit TroveUpdated(_troveId, 0, 0, 0, TroveManagerOperation.liquidateInRecoveryMode);

            // If 100% < ICR < MCR, offset as much as possible, and redistribute the remainder
        } else if ((_ICR > _100pct) && (_ICR < MCR)) {
            _movePendingTroveRewardsToActivePool(
                _defaultPool, singleLiquidation.pendingDebtReward, vars.pendingCollReward
            );
            _removeStake(_troveId);

            (
                singleLiquidation.debtToOffset,
                singleLiquidation.collToSendToSP,
                singleLiquidation.debtToRedistribute,
                singleLiquidation.collToRedistribute
            ) = _getOffsetAndRedistributionVals(
                singleLiquidation.entireTroveDebt, vars.collToLiquidate, _boldInStabPool
            );

            _closeTrove(_troveId, Status.closedByLiquidation);
            emit TroveLiquidated(
                _troveId,
                singleLiquidation.entireTroveDebt,
                singleLiquidation.entireTroveColl,
                TroveManagerOperation.liquidateInRecoveryMode
            );
            emit TroveUpdated(_troveId, 0, 0, 0, TroveManagerOperation.liquidateInRecoveryMode);
            /*
        * If 110% <= ICR < current TCR (accounting for the preceding liquidations in the current sequence)
        * and there is Bold in the Stability Pool, only offset, with no redistribution,
        * but at a capped rate of 1.1 and only if the whole debt can be liquidated.
        * The remainder due to the capped rate will be claimable as collateral surplus.
        */
        } else if ((_ICR >= MCR) && (_ICR < _TCR) && (singleLiquidation.entireTroveDebt <= _boldInStabPool)) {
            _movePendingTroveRewardsToActivePool(
                _defaultPool, singleLiquidation.pendingDebtReward, vars.pendingCollReward
            );
            assert(_boldInStabPool != 0);

            _removeStake(_troveId);
            singleLiquidation = _getCappedOffsetVals(
                singleLiquidation.entireTroveDebt,
                singleLiquidation.entireTroveColl,
                singleLiquidation.recordedTroveDebt,
                singleLiquidation.weightedRecordedTroveDebt,
                _price
            );

            _closeTrove(_troveId, Status.closedByLiquidation);
            if (singleLiquidation.collSurplus > 0) {
                collSurplusPool.accountSurplus(_troveId, singleLiquidation.collSurplus);
            }

            emit TroveLiquidated(
                _troveId,
                singleLiquidation.entireTroveDebt,
                singleLiquidation.collToSendToSP,
                TroveManagerOperation.liquidateInRecoveryMode
            );
            emit TroveUpdated(_troveId, 0, 0, 0, TroveManagerOperation.liquidateInRecoveryMode);
        } else {
            // if (_ICR >= MCR && ( _ICR >= _TCR || singleLiquidation.entireTroveDebt > _boldInStabPool))
            LiquidationValues memory zeroVals;
            return zeroVals;
        }
        return singleLiquidation;
    }

    /* In a full liquidation, returns the values for a trove's coll and debt to be offset, and coll and debt to be
    * redistributed to active troves.
    */
    function _getOffsetAndRedistributionVals(
        uint256 _entireTroveDebt,
        uint256 _collToLiquidate,
        uint256 _boldInStabPool
    )
        internal
        pure
        returns (uint256 debtToOffset, uint256 collToSendToSP, uint256 debtToRedistribute, uint256 collToRedistribute)
    {
        if (_boldInStabPool > 0) {
            /*
        * Offset as much debt & collateral as possible against the Stability Pool, and redistribute the remainder
        * between all active troves.
        *
        *  If the trove's debt is larger than the deposited Bold in the Stability Pool:
        *
        *  - Offset an amount of the trove's debt equal to the Bold in the Stability Pool
        *  - Send a fraction of the trove's collateral to the Stability Pool, equal to the fraction of its offset debt
        *
        */
            debtToOffset = LiquityMath._min(_entireTroveDebt, _boldInStabPool);
            collToSendToSP = _collToLiquidate * debtToOffset / _entireTroveDebt;
            debtToRedistribute = _entireTroveDebt - debtToOffset;
            collToRedistribute = _collToLiquidate - collToSendToSP;
        } else {
            debtToOffset = 0;
            collToSendToSP = 0;
            debtToRedistribute = _entireTroveDebt;
            collToRedistribute = _collToLiquidate;
        }
    }

    /*
    *  Get its offset coll/debt and ETH gas comp.
    */
    function _getCappedOffsetVals(
        uint256 _entireTroveDebt,
        uint256 _entireTroveColl,
        uint256 _recordedTroveDebt,
        uint256 _weightedRecordedTroveDebt,
        uint256 _price
    ) internal pure returns (LiquidationValues memory singleLiquidation) {
        singleLiquidation.entireTroveDebt = _entireTroveDebt;
        singleLiquidation.entireTroveColl = _entireTroveColl;
        singleLiquidation.recordedTroveDebt = _recordedTroveDebt;
        singleLiquidation.weightedRecordedTroveDebt = _weightedRecordedTroveDebt;
        uint256 cappedCollPortion = _entireTroveDebt * MCR / _price;

        singleLiquidation.collGasCompensation = _getCollGasCompensation(cappedCollPortion);
        singleLiquidation.BoldGasCompensation = BOLD_GAS_COMPENSATION;

        singleLiquidation.debtToOffset = _entireTroveDebt;
        singleLiquidation.collToSendToSP = cappedCollPortion - singleLiquidation.collGasCompensation;
        singleLiquidation.collSurplus = _entireTroveColl - cappedCollPortion;
        singleLiquidation.debtToRedistribute = 0;
        singleLiquidation.collToRedistribute = 0;
    }

    /*
    * Attempt to liquidate a custom list of troves provided by the caller.
    */
    function batchLiquidateTroves(uint256[] memory _troveArray) public override {
        require(_troveArray.length != 0, "TroveManager: Calldata address array must not be empty");

        IActivePool activePoolCached = activePool;
        IDefaultPool defaultPoolCached = defaultPool;
        IStabilityPool stabilityPoolCached = stabilityPool;

        LocalVariables_OuterLiquidationFunction memory vars;
        LiquidationTotals memory totals;

        vars.price = priceFeed.fetchPrice();
        vars.boldInStabPool = stabilityPoolCached.getTotalBoldDeposits();
        vars.recoveryModeAtStart = _checkRecoveryMode(vars.price);

        // Perform the appropriate liquidation sequence - tally values and obtain their totals.
        if (vars.recoveryModeAtStart) {
            totals = _getTotalFromBatchLiquidate_RecoveryMode(
                defaultPoolCached, vars.price, vars.boldInStabPool, _troveArray
            );
        } else {
            //  if !vars.recoveryModeAtStart
            totals =
                _getTotalsFromBatchLiquidate_NormalMode(defaultPoolCached, vars.price, vars.boldInStabPool, _troveArray);
        }

        require(totals.totalDebtInSequence > 0, "TroveManager: nothing to liquidate");

        vars.totalRecordedDebtPlusInterestInSequence =
            totals.totalRecordedDebtInSequence + totals.totalAccruedInterestInSequence;

        activePool.mintAggInterestAndAccountForTroveChange(
            0, vars.totalRecordedDebtPlusInterestInSequence, 0, totals.totalWeightedRecordedDebtInSequence
        );

        // Move liquidated ETH and Bold to the appropriate pools
        stabilityPoolCached.offset(totals.totalDebtToOffset, totals.totalCollToSendToSP);
        _redistributeDebtAndColl(
            activePoolCached, defaultPoolCached, totals.totalDebtToRedistribute, totals.totalCollToRedistribute
        );
        if (totals.totalCollSurplus > 0) {
            activePoolCached.sendETH(address(collSurplusPool), totals.totalCollSurplus);
        }

        // Update system snapshots
        _updateSystemSnapshots_excludeCollRemainder(activePoolCached, totals.totalCollGasCompensation);

        vars.liquidatedDebt = totals.totalDebtInSequence;
        vars.liquidatedColl = totals.totalCollInSequence - totals.totalCollGasCompensation - totals.totalCollSurplus;
        emit Liquidation(
            vars.liquidatedDebt, vars.liquidatedColl, totals.totalCollGasCompensation, totals.totalBoldGasCompensation
        );

        // Send gas compensation to caller
        _sendGasCompensation(
            activePoolCached, msg.sender, totals.totalBoldGasCompensation, totals.totalCollGasCompensation
        );
    }

    /*
    * This function is used when the batch liquidation sequence starts during Recovery Mode. However, it
    * handle the case where the system *leaves* Recovery Mode, part way through the liquidation sequence
    */
    function _getTotalFromBatchLiquidate_RecoveryMode(
        IDefaultPool _defaultPool,
        uint256 _price,
        uint256 _boldInStabPool,
        uint256[] memory _troveArray
    ) internal returns (LiquidationTotals memory totals) {
        LocalVariables_LiquidationSequence memory vars;
        LiquidationValues memory singleLiquidation;

        vars.remainingBoldInStabPool = _boldInStabPool;
        vars.backToNormalMode = false;
        vars.entireSystemDebt = getEntireSystemDebt();
        vars.entireSystemColl = getEntireSystemColl();

        for (vars.i = 0; vars.i < _troveArray.length; vars.i++) {
            vars.troveId = _troveArray[vars.i];
            // Skip non-active troves
            if (Troves[vars.troveId].status != Status.active) continue;
            vars.ICR = getCurrentICR(vars.troveId, _price);

            if (!vars.backToNormalMode) {
                // Skip this trove if ICR is greater than MCR and Stability Pool is empty
                if (vars.ICR >= MCR && vars.remainingBoldInStabPool == 0) continue;

                uint256 TCR = LiquityMath._computeCR(vars.entireSystemColl, vars.entireSystemDebt, _price);

                singleLiquidation = _liquidateRecoveryMode(
                    _defaultPool, vars.troveId, vars.ICR, vars.remainingBoldInStabPool, TCR, _price
                );

                // Update aggregate trackers
                vars.remainingBoldInStabPool = vars.remainingBoldInStabPool - singleLiquidation.debtToOffset;
                vars.entireSystemDebt = vars.entireSystemDebt - singleLiquidation.debtToOffset;
                vars.entireSystemColl = vars.entireSystemColl - singleLiquidation.collToSendToSP
                    - singleLiquidation.collGasCompensation - singleLiquidation.collSurplus;

                // Add liquidation values to their respective running totals
                totals = _addLiquidationValuesToTotals(totals, singleLiquidation);

                vars.backToNormalMode =
                    !_checkPotentialRecoveryMode(vars.entireSystemColl, vars.entireSystemDebt, _price);
            } else if (vars.backToNormalMode && vars.ICR < MCR) {
                singleLiquidation = _liquidateNormalMode(_defaultPool, vars.troveId, vars.remainingBoldInStabPool);
                vars.remainingBoldInStabPool = vars.remainingBoldInStabPool - singleLiquidation.debtToOffset;

                // Add liquidation values to their respective running totals
                totals = _addLiquidationValuesToTotals(totals, singleLiquidation);
            } else {
                continue;
            } // In Normal Mode skip troves with ICR >= MCR
        }
    }

    function _getTotalsFromBatchLiquidate_NormalMode(
        IDefaultPool _defaultPool,
        uint256 _price,
        uint256 _boldInStabPool,
        uint256[] memory _troveArray
    ) internal returns (LiquidationTotals memory totals) {
        LocalVariables_LiquidationSequence memory vars;
        LiquidationValues memory singleLiquidation;

        vars.remainingBoldInStabPool = _boldInStabPool;

        for (vars.i = 0; vars.i < _troveArray.length; vars.i++) {
            vars.troveId = _troveArray[vars.i];
            vars.ICR = getCurrentICR(vars.troveId, _price);

            if (vars.ICR < MCR) {
                singleLiquidation = _liquidateNormalMode(_defaultPool, vars.troveId, vars.remainingBoldInStabPool);
                vars.remainingBoldInStabPool = vars.remainingBoldInStabPool - singleLiquidation.debtToOffset;

                // Add liquidation values to their respective running totals
                totals = _addLiquidationValuesToTotals(totals, singleLiquidation);
            }
        }
    }

    // --- Liquidation helper functions ---

    function _addLiquidationValuesToTotals(
        LiquidationTotals memory oldTotals,
        LiquidationValues memory singleLiquidation
    ) internal pure returns (LiquidationTotals memory newTotals) {
        // Tally all the values with their respective running totals
        newTotals.totalCollGasCompensation = oldTotals.totalCollGasCompensation + singleLiquidation.collGasCompensation;
        newTotals.totalBoldGasCompensation = oldTotals.totalBoldGasCompensation + singleLiquidation.BoldGasCompensation;
        newTotals.totalDebtInSequence = oldTotals.totalDebtInSequence + singleLiquidation.entireTroveDebt;
        newTotals.totalCollInSequence = oldTotals.totalCollInSequence + singleLiquidation.entireTroveColl;
        newTotals.totalRecordedDebtInSequence =
            oldTotals.totalRecordedDebtInSequence + singleLiquidation.recordedTroveDebt;
        newTotals.totalWeightedRecordedDebtInSequence =
            oldTotals.totalWeightedRecordedDebtInSequence + singleLiquidation.weightedRecordedTroveDebt;
        newTotals.totalAccruedInterestInSequence =
            oldTotals.totalAccruedInterestInSequence + singleLiquidation.accruedTroveInterest;
        newTotals.totalDebtToOffset = oldTotals.totalDebtToOffset + singleLiquidation.debtToOffset;
        newTotals.totalCollToSendToSP = oldTotals.totalCollToSendToSP + singleLiquidation.collToSendToSP;
        newTotals.totalDebtToRedistribute = oldTotals.totalDebtToRedistribute + singleLiquidation.debtToRedistribute;
        newTotals.totalCollToRedistribute = oldTotals.totalCollToRedistribute + singleLiquidation.collToRedistribute;
        newTotals.totalCollSurplus = oldTotals.totalCollSurplus + singleLiquidation.collSurplus;

        return newTotals;
    }

    function _sendGasCompensation(IActivePool _activePool, address _liquidator, uint256 _bold, uint256 _ETH) internal {
        if (_bold > 0) {
            boldToken.returnFromPool(gasPoolAddress, _liquidator, _bold);
        }

        if (_ETH > 0) {
            _activePool.sendETH(_liquidator, _ETH);
        }
    }

    // Move a Trove's pending debt and collateral rewards from distributions, from the Default Pool to the Active Pool
<<<<<<< HEAD
    function _movePendingTroveRewardsToActivePool(IDefaultPool _defaultPool, uint256 _bold, uint256 _ETH) internal {
        _defaultPool.decreaseBoldDebt(_bold);
        _defaultPool.sendETHToActivePool(_ETH);
=======
    function _movePendingTroveRewardsToActivePool(
        IActivePool _activePool,
        IDefaultPool _defaultPool,
        uint256 _bold,
        uint256 _ETH
    ) internal {
        if (_bold > 0) {
            _defaultPool.decreaseBoldDebt(_bold);
            _activePool.increaseRecordedDebtSum(_bold);
        }
        if (_ETH > 0) {
            _defaultPool.sendETHToActivePool(_ETH);
        }
>>>>>>> 08e08228
    }

    // --- Redemption functions ---

    // Redeem as much collateral as possible from _borrower's Trove in exchange for Bold up to _maxBoldamount
    function _redeemCollateralFromTrove(
        ContractsCache memory _contractsCache,
        uint256 _troveId,
        uint256 _maxBoldamount,
        uint256 _price
    ) internal returns (SingleRedemptionValues memory singleRedemption) {
        singleRedemption.oldWeightedRecordedTroveDebt = getTroveWeightedRecordedDebt(_troveId);
        singleRedemption.oldRecordedTroveDebt = Troves[_troveId].debt;

        (, singleRedemption.redistDebtGain) = _getAndApplyRedistributionGains(_contractsCache.defaultPool, _troveId);

        // TODO: Gas. We apply accrued interest here, but could gas optimize this, since all-but-one Trove in the sequence will have their
        // debt zero'd by redemption. However, gas optimization for redemption is not as critical as for borrower & SP ops.
        uint256 entireTroveDebt = getTroveEntireDebt(_troveId);
        _updateTroveDebt(_troveId, entireTroveDebt);

        // Determine the remaining amount (lot) to be redeemed, capped by the entire debt of the Trove minus the liquidation reserve
        // TODO: should we leave gas compensation (and corresponding debt) untouched for zombie Troves? Currently it's not touched.
        singleRedemption.BoldLot = LiquityMath._min(_maxBoldamount, entireTroveDebt - BOLD_GAS_COMPENSATION);

        // Get the ETHLot of equivalent value in USD
        singleRedemption.ETHLot = singleRedemption.BoldLot * DECIMAL_PRECISION / _price;

        // Decrease the debt and collateral of the current Trove according to the Bold lot and corresponding ETH to send
        singleRedemption.newRecordedTroveDebt = entireTroveDebt - singleRedemption.BoldLot;
        uint256 newColl = Troves[_troveId].coll - singleRedemption.ETHLot;

        if (_getNetDebt(singleRedemption.newRecordedTroveDebt) < MIN_NET_DEBT) {
            Troves[_troveId].status = Status.unredeemable;
            sortedTroves.remove(_troveId);
            // TODO: should we also remove from the Troves array? Seems unneccessary as it's only used for off-chain hints. 
            // We save borrowers gas by not removing 
        }
        Troves[_troveId].debt = singleRedemption.newRecordedTroveDebt;
        Troves[_troveId].coll = newColl;

        singleRedemption.newWeightedRecordedTroveDebt = getTroveWeightedRecordedDebt(_troveId);

        // TODO: Gas optimize? We update totalStakes N times for a sequence of N Trovres(!).
        _updateStakeAndTotalStakes(_troveId);

        emit TroveUpdated(
            _troveId,
            singleRedemption.newRecordedTroveDebt,
            newColl,
            Troves[_troveId].stake,
            TroveManagerOperation.redeemCollateral
        );

        return singleRedemption;
    }

    /* Send _boldamount Bold to the system and redeem the corresponding amount of collateral from as many Troves as are needed to fill the redemption
    * request.  Applies redistribution gains to a Trove before reducing its debt and coll.
    *
    * Note that if _amount is very large, this function can run out of gas, specially if traversed troves are small. This can be easily avoided by
    * splitting the total _amount in appropriate chunks and calling the function multiple times.
    *
    * Param `_maxIterations` can also be provided, so the loop through Troves is capped (if it’s zero, it will be ignored).This makes it easier to
    * avoid OOG for the frontend, as only knowing approximately the average cost of an iteration is enough, without needing to know the “topology”
    * of the trove list. It also avoids the need to set the cap in stone in the contract, nor doing gas calculations, as both gas price and opcode
    * costs can vary.
    *
    * All Troves that are redeemed from -- with the likely exception of the last one -- will end up with no debt left, therefore they will be closed.
    * If the last Trove does have some remaining debt, it has a finite ICR, and the reinsertion could be anywhere in the list, therefore it requires a hint.
    * A frontend should use getRedemptionHints() to calculate what the ICR of this Trove will be after redemption, and pass a hint for its position
    * in the sortedTroves list along with the ICR value that the hint was found for.
    *
    * If another transaction modifies the list between calling getRedemptionHints() and passing the hints to redeemCollateral(), it
    * is very likely that the last (partially) redeemed Trove would end up with a different ICR than what the hint is for. In this case the
    * redemption will stop after the last completely redeemed Trove and the sender will keep the remaining Bold amount, which they can attempt
    * to redeem later.
    */
    function redeemCollateral(
        address _sender,
        uint256 _boldamount,
        uint256 _price,
        uint256 _redemptionRate,
        uint256 _maxIterations
    ) external override returns (uint256 _redemeedAmount) {
        _requireIsCollateralRegistry();

        ContractsCache memory contractsCache =
            ContractsCache(activePool, defaultPool, boldToken, sortedTroves, collSurplusPool, gasPoolAddress);
        RedemptionTotals memory totals;

        totals.remainingBold = _boldamount;
        uint256 currentTroveId;

        currentTroveId = contractsCache.sortedTroves.getLast();

        // Loop through the Troves starting from the one with lowest collateral ratio until _amount of Bold is exchanged for collateral
        if (_maxIterations == 0) _maxIterations = type(uint256).max;
        while (currentTroveId != 0 && totals.remainingBold > 0 && _maxIterations > 0) {
            _maxIterations--;
            // Save the uint256 of the Trove preceding the current one
            uint256 nextUserToCheck = contractsCache.sortedTroves.getPrev(currentTroveId);
            // Skip if ICR < 100%, to make sure that redemptions always improve the CR of hit Troves
            if (getCurrentICR(currentTroveId, _price) < _100pct) {
                currentTroveId = nextUserToCheck;
                continue;
            }

            SingleRedemptionValues memory singleRedemption =
                _redeemCollateralFromTrove(contractsCache, currentTroveId, totals.remainingBold, _price);

            totals.totalBoldToRedeem = totals.totalBoldToRedeem + singleRedemption.BoldLot;
            totals.totalRedistDebtGains = totals.totalRedistDebtGains + singleRedemption.redistDebtGain;
            // For recorded and weighted recorded debt totals, we need to capture the increases and decreases,
            // since the net debt change for a given Trove could be positive or negative: redemptions decrease a Trove's recorded
            // (and weighted recorded) debt, but the accrued interest increases it.
            totals.totalNewWeightedRecordedTroveDebts =
                totals.totalNewWeightedRecordedTroveDebts + singleRedemption.newWeightedRecordedTroveDebt;
            totals.totalOldWeightedRecordedTroveDebts =
                totals.totalOldWeightedRecordedTroveDebts + singleRedemption.oldWeightedRecordedTroveDebt;

            totals.totalETHDrawn = totals.totalETHDrawn + singleRedemption.ETHLot;
            totals.remainingBold = totals.remainingBold - singleRedemption.BoldLot;
            currentTroveId = nextUserToCheck;
        }

        // We are removing this condition to prevent blocking redemptions
        //require(totals.totalETHDrawn > 0, "TroveManager: Unable to redeem any amount");

        // Calculate the ETH fee
        totals.ETHFee = _getRedemptionFee(totals.totalETHDrawn, _redemptionRate);

        // Do nothing with the fee - the funds remain in ActivePool. TODO: replace with new redemption fee scheme
        totals.ETHToSendToRedeemer = totals.totalETHDrawn - totals.ETHFee;

        emit Redemption(_boldamount, totals.totalBoldToRedeem, totals.totalETHDrawn, totals.ETHFee);

        activePool.mintAggInterestAndAccountForTroveChange(
            totals.totalRedistDebtGains,
            totals.totalBoldToRedeem,
            totals.totalNewWeightedRecordedTroveDebts,
            totals.totalOldWeightedRecordedTroveDebts
        );

        // Send the redeemed ETH to sender
        contractsCache.activePool.sendETH(_sender, totals.ETHToSendToRedeemer);
        // We’ll burn all the Bold together out in the CollateralRegistry, to save gas

        return totals.totalBoldToRedeem;
    }

    // --- Helper functions ---

    // Return the current collateral ratio (ICR) of a given Trove. Takes a trove's pending coll and debt rewards from redistributions into account.
    function getCurrentICR(uint256 _troveId, uint256 _price) public view override returns (uint256) {
        (uint256 currentETH, uint256 currentBoldDebt) = _getCurrentTroveAmounts(_troveId);

        uint256 ICR = LiquityMath._computeCR(currentETH, currentBoldDebt, _price);
        return ICR;
    }

    function _getCurrentTroveAmounts(uint256 _troveId) internal view returns (uint256, uint256) {
        uint256 pendingETHReward = getPendingETHReward(_troveId);
        uint256 pendingBoldDebtReward = getPendingBoldDebtReward(_troveId);

        uint256 accruedTroveInterest = calcTroveAccruedInterest(_troveId);

        uint256 currentETH = Troves[_troveId].coll + pendingETHReward;
        uint256 currentBoldDebt = Troves[_troveId].debt + pendingBoldDebtReward + accruedTroveInterest;

        return (currentETH, currentBoldDebt);
    }

    function getAndApplyRedistributionGains(uint256 _troveId) external override returns (uint256, uint256) {
        _requireCallerIsBorrowerOperations();
        return _getAndApplyRedistributionGains(defaultPool, _troveId);
    }

    // Add the borrowers's coll and debt rewards earned from redistributions, to their Trove
    function _getAndApplyRedistributionGains(IDefaultPool _defaultPool, uint256 _troveId)
        internal
        returns (uint256, uint256)
    {
        uint256 pendingETHReward;
        uint256 pendingBoldDebtReward;

        if (hasRedistributionGains(_troveId)) {
            _requireTroveIsOpen(_troveId);

            // Compute redistribution gains
            pendingETHReward = getPendingETHReward(_troveId);
            pendingBoldDebtReward = getPendingBoldDebtReward(_troveId);

            // Apply redistribution gains to trove's state
            Troves[_troveId].coll = Troves[_troveId].coll + pendingETHReward;
            Troves[_troveId].debt = Troves[_troveId].debt + pendingBoldDebtReward;

            _updateTroveRewardSnapshots(_troveId);

            // Transfer redistribution gains from DefaultPool to ActivePool
            _movePendingTroveRewardsToActivePool(_defaultPool, pendingBoldDebtReward, pendingETHReward);

            emit TroveUpdated(
                _troveId,
                Troves[_troveId].debt,
                Troves[_troveId].coll,
                Troves[_troveId].stake,
                TroveManagerOperation.getAndApplyRedistributionGains
            );
        }

        return (pendingETHReward, pendingBoldDebtReward);
    }

    function _updateTroveRewardSnapshots(uint256 _troveId) internal {
        rewardSnapshots[_troveId].ETH = L_ETH;
        rewardSnapshots[_troveId].boldDebt = L_boldDebt;
        emit TroveSnapshotsUpdated(L_ETH, L_boldDebt);
    }

    // Get the borrower's pending accumulated ETH reward, earned by their stake
    function getPendingETHReward(uint256 _troveId) public view override returns (uint256) {
        uint256 snapshotETH = rewardSnapshots[_troveId].ETH;
        uint256 rewardPerUnitStaked = L_ETH - snapshotETH;

        if (rewardPerUnitStaked == 0 || !checkTroveIsOpen(_troveId)) {return 0;}

        uint256 stake = Troves[_troveId].stake;

        uint256 pendingETHReward = stake * rewardPerUnitStaked / DECIMAL_PRECISION;

        return pendingETHReward;
    }

    // Get the borrower's pending accumulated Bold reward, earned by their stake
    function getPendingBoldDebtReward(uint256 _troveId) public view override returns (uint256) {
        uint256 snapshotBoldDebt = rewardSnapshots[_troveId].boldDebt;
        uint256 rewardPerUnitStaked = L_boldDebt - snapshotBoldDebt;

        if (rewardPerUnitStaked == 0 || !checkTroveIsOpen(_troveId)) {return 0;}

        uint256 stake = Troves[_troveId].stake;

        uint256 pendingBoldDebtReward = stake * rewardPerUnitStaked / DECIMAL_PRECISION;

        return pendingBoldDebtReward;
    }

    function hasRedistributionGains(uint256 _troveId) public view override returns (bool) {
        /*
        * A Trove has redistribution gains if its snapshot is less than the current rewards per-unit-staked sum:
        * this indicates that rewards have occured since the snapshot was made, and the user therefore has
        * redistribution gains
        */
        if (!checkTroveIsOpen(_troveId)) {return false;}

        return (rewardSnapshots[_troveId].ETH < L_ETH);
    }

    // Return the Troves entire debt and coll, including redistribution gains from redistributions.
    function getEntireDebtAndColl(uint256 _troveId)
        public
        view
        override
        returns (
            uint256 entireDebt,
            uint256 entireColl,
            uint256 pendingBoldDebtReward,
            uint256 pendingETHReward,
            uint256 accruedTroveInterest
        )
    {
        uint256 recordedDebt = Troves[_troveId].debt;
        uint256 recordedColl = Troves[_troveId].coll;

        pendingBoldDebtReward = getPendingBoldDebtReward(_troveId);
        accruedTroveInterest = calcTroveAccruedInterest(_troveId);
        pendingETHReward = getPendingETHReward(_troveId);

        entireDebt = recordedDebt + pendingBoldDebtReward + accruedTroveInterest;
        entireColl = recordedColl + pendingETHReward;
    }

    function getTroveEntireDebt(uint256 _troveId) public view returns (uint256) {
        (uint256 entireTroveDebt,,,,) = getEntireDebtAndColl(_troveId);
        return entireTroveDebt;
    }

    function getTroveEntireColl(uint256 _troveId) external view returns (uint256) {
        (, uint256 entireTroveColl,,,) = getEntireDebtAndColl(_troveId);
        return entireTroveColl;
    }

    function removeStake(uint256 _troveId) external override {
        _requireCallerIsBorrowerOperations();
        return _removeStake(_troveId);
    }

    // Remove borrower's stake from the totalStakes sum, and set their stake to 0
    function _removeStake(uint256 _troveId) internal {
        uint256 stake = Troves[_troveId].stake;
        totalStakes = totalStakes - stake;
        Troves[_troveId].stake = 0;
    }

    function updateStakeAndTotalStakes(uint256 _troveId) external override returns (uint256) {
        _requireCallerIsBorrowerOperations();
        return _updateStakeAndTotalStakes(_troveId);
    }

    // Update borrower's stake based on their latest collateral value
    // TODO: Gas: can we pass current coll as a param here and remove an SLOAD?
    function _updateStakeAndTotalStakes(uint256 _troveId) internal returns (uint256) {
        uint256 newStake = _computeNewStake(Troves[_troveId].coll);
        uint256 oldStake = Troves[_troveId].stake;
        Troves[_troveId].stake = newStake;

        totalStakes = totalStakes - oldStake + newStake;
        emit TotalStakesUpdated(totalStakes);

        return newStake;
    }

    // Calculate a new stake based on the snapshots of the totalStakes and totalCollateral taken at the last liquidation
    function _computeNewStake(uint256 _coll) internal view returns (uint256) {
        uint256 stake;
        if (totalCollateralSnapshot == 0) {
            stake = _coll;
        } else {
            /*
            * The following assert() holds true because:
            * - The system always contains >= 1 trove
            * - When we close or liquidate a trove, we redistribute the redistribution gains, so if all troves were closed/liquidated,
            * rewards would’ve been emptied and totalCollateralSnapshot would be zero too.
            */
            assert(totalStakesSnapshot > 0);
            stake = _coll * totalStakesSnapshot / totalCollateralSnapshot;
        }
        return stake;
    }

    function _redistributeDebtAndColl(
        IActivePool _activePool,
        IDefaultPool _defaultPool,
        uint256 _debtToRedistribute,
        uint256 _collToRedistribute
    ) internal {
        if (_debtToRedistribute == 0) return;

        /*
        * Add distributed coll and debt rewards-per-unit-staked to the running totals. Division uses a "feedback"
        * error correction, to keep the cumulative error low in the running totals L_ETH and L_boldDebt:
        *
        * 1) Form numerators which compensate for the floor division errors that occurred the last time this
        * function was called.
        * 2) Calculate "per-unit-staked" ratios.
        * 3) Multiply each ratio back by its denominator, to reveal the current floor division error.
        * 4) Store these errors for use in the next correction when this function is called.
        * 5) Note: static analysis tools complain about this "division before multiplication", however, it is intended.
        */
        uint256 ETHNumerator = _collToRedistribute * DECIMAL_PRECISION + lastETHError_Redistribution;
        uint256 boldDebtNumerator = _debtToRedistribute * DECIMAL_PRECISION + lastBoldDebtError_Redistribution;

        // Get the per-unit-staked terms
        uint256 ETHRewardPerUnitStaked = ETHNumerator / totalStakes;
        uint256 boldDebtRewardPerUnitStaked = boldDebtNumerator / totalStakes;

        lastETHError_Redistribution = ETHNumerator - ETHRewardPerUnitStaked * totalStakes;
        lastBoldDebtError_Redistribution = boldDebtNumerator - boldDebtRewardPerUnitStaked * totalStakes;

        // Add per-unit-staked terms to the running totals
        L_ETH = L_ETH + ETHRewardPerUnitStaked;
        L_boldDebt = L_boldDebt + boldDebtRewardPerUnitStaked;

        emit LTermsUpdated(L_ETH, L_boldDebt);

        _defaultPool.increaseBoldDebt(_debtToRedistribute);
        _activePool.sendETHToDefaultPool(_collToRedistribute);
    }

    function closeTrove(uint256 _troveId) external override {
        _requireCallerIsBorrowerOperations();
        return _closeTrove(_troveId, Status.closedByOwner);
    }

    function _closeTrove(uint256 _troveId, Status closedStatus) internal {
        assert(closedStatus != Status.nonExistent && closedStatus != Status.active);

        uint256 TroveIdsArrayLength = TroveIds.length;
        _requireMoreThanOneTroveInSystem(TroveIdsArrayLength);

        Status prevStatus = Troves[_troveId].status;

        // Zero Trove properties
        Troves[_troveId].status = closedStatus;
        Troves[_troveId].coll = 0;
        Troves[_troveId].debt = 0;
        Troves[_troveId].annualInterestRate = 0;

        // Zero Trove snapshots
        rewardSnapshots[_troveId].ETH = 0;
        rewardSnapshots[_troveId].boldDebt = 0;

        _removeTroveId(_troveId, TroveIdsArrayLength);
        if (prevStatus == Status.active) {sortedTroves.remove(_troveId);}

        // burn ERC721
        // TODO: Should we do it?
        _burn(_troveId);
    }

    /*
    * Updates snapshots of system total stakes and total collateral, excluding a given collateral remainder from the calculation.
    * Used in a liquidation sequence.
    *
    * The calculation excludes a portion of collateral that is in the ActivePool:
    *
    * the total ETH gas compensation from the liquidation sequence
    *
    * The ETH as compensation must be excluded as it is always sent out at the very end of the liquidation sequence.
    */
    function _updateSystemSnapshots_excludeCollRemainder(IActivePool _activePool, uint256 _collRemainder) internal {
        totalStakesSnapshot = totalStakes;

        uint256 activeColl = _activePool.getETHBalance();
        uint256 liquidatedColl = defaultPool.getETHBalance();
        totalCollateralSnapshot = activeColl - _collRemainder + liquidatedColl;

        emit SystemSnapshotsUpdated(totalStakesSnapshot, totalCollateralSnapshot);
    }

    // Push the trove's id to the Trove list, and record the corresponding array index on the Trove struct
    function _addTroveIdToArray(uint256 _troveId) internal returns (uint256) {
        /* Max array size is 2**128 - 1, i.e. ~3e30 troves. No risk of overflow, since troves have minimum Bold
        debt of liquidation reserve plus MIN_NET_DEBT. 3e30 Bold dwarfs the value of all wealth in the world ( which is < 1e15 USD). */

        // Push the Troveowner to the array
        TroveIds.push(_troveId);

        // Record the index of the new Troveowner on their Trove struct
        uint128 index = uint128(TroveIds.length - 1);
        Troves[_troveId].arrayIndex = index;

        return index;
    }

    /*
    * Remove a Trove owner from the TroveIds array, not preserving array order. Removing owner 'B' does the following:
    * [A B C D E] => [A E C D], and updates E's Trove struct to point to its new array index.
    */
    function _removeTroveId(uint256 _troveId, uint256 TroveIdsArrayLength) internal {
        Status troveStatus = Troves[_troveId].status;
        // It’s set in caller function `_closeTrove`
        assert(troveStatus != Status.nonExistent && troveStatus != Status.active);

        uint128 index = Troves[_troveId].arrayIndex;
        uint256 length = TroveIdsArrayLength;
        uint256 idxLast = length - 1;

        assert(index <= idxLast);

        uint256 idToMove = TroveIds[idxLast];

        TroveIds[index] = idToMove;
        Troves[idToMove].arrayIndex = index;
        emit TroveIndexUpdated(idToMove, index);

        TroveIds.pop();
    }

    // --- Recovery Mode and TCR functions ---

    function getTCR(uint256 _price) external view override returns (uint256) {
        return _getTCR(_price);
    }

    function checkRecoveryMode(uint256 _price) external view override returns (bool) {
        return _checkRecoveryMode(_price);
    }

    // Check whether or not the system *would be* in Recovery Mode, given an ETH:USD price, and the entire system coll and debt.
    function _checkPotentialRecoveryMode(uint256 _entireSystemColl, uint256 _entireSystemDebt, uint256 _price)
        internal
        pure
        returns (bool)
    {
        uint256 TCR = LiquityMath._computeCR(_entireSystemColl, _entireSystemDebt, _price);

        return TCR < CCR;
    }
    
    function checkTroveIsOpen(uint256 _troveId) public view returns (bool) {
        Status status = Troves[_troveId].status;
        return status == Status.active || status == Status.unredeemable;
    }

    function checkTroveIsActive(uint256 _troveId) external view returns (bool) {
        Status status = Troves[_troveId].status;
        return status == Status.active;
    }

    function checkTroveIsUnredeemable(uint256 _troveId) external view returns (bool) {
        Status status = Troves[_troveId].status;
        return status == Status.unredeemable;
    }

    function _getRedemptionFee(uint256 _ETHDrawn, uint256 _redemptionRate) internal pure returns (uint256) {
        uint256 redemptionFee = _redemptionRate * _ETHDrawn / DECIMAL_PRECISION;
        return redemptionFee;
    }

    // --- Interest rate calculations ---

    // TODO: analyze precision loss in interest functions and decide upon the minimum granularity
    // (per-second, per-block, etc)
    function calcTroveAccruedInterest(uint256 _troveId) public view returns (uint256) {
        uint256 recordedDebt = Troves[_troveId].debt;
        // convert annual interest to per-second and multiply by the principal
        uint256 annualInterestRate = Troves[_troveId].annualInterestRate;
        uint256 lastDebtUpdateTime = Troves[_troveId].lastDebtUpdateTime;

        return recordedDebt * annualInterestRate * (block.timestamp - lastDebtUpdateTime) / SECONDS_IN_ONE_YEAR / 1e18;
    }

    // --- 'require' wrapper functions ---

    function _requireCallerIsBorrowerOperations() internal view {
        require(msg.sender == borrowerOperationsAddress, "TroveManager: Caller is not the BorrowerOperations contract");
    }

    function _requireIsOwnerOrAddManager(uint256 _troveId, address _sender) internal view {
        assert(_sender != address(0)); // TODO: remove
        require(
            _sender == ownerOf(_troveId) || _sender == TroveAddManagers[_troveId],
            "TroveManager: sender is not trove owner nor manager"
        );
    }

    function _requireIsOwnerOrRemoveManager(uint256 _troveId, address _sender) internal view {
        assert(_sender != address(0)); // TODO: remove
        require(
            _sender == ownerOf(_troveId) || _sender == TroveRemoveManagers[_troveId],
            "TroveManager: sender is not trove owner nor manager"
        );
    }

    function _requireIsCollateralRegistry() internal view {
        require(msg.sender == collateralRegistryAddress, "TroveManager: Caller is not the CollateralRegistry contract");
    }

    function _requireTroveIsOpen(uint256 _troveId) internal view {
        require(checkTroveIsOpen(_troveId), "TroveManager: Trove does not exist or is closed");
    }

    function _requireMoreThanOneTroveInSystem(uint256 TroveIdsArrayLength) internal view {
        require(TroveIdsArrayLength > 1 && sortedTroves.getSize() > 1, "TroveManager: Only one trove in the system");
    }

    // --- Trove property getters ---

    function getTroveStatus(uint256 _troveId) external view override returns (uint256) {
        return uint256(Troves[_troveId].status);
    }

    function getTroveStake(uint256 _troveId) external view override returns (uint256) {
        return Troves[_troveId].stake;
    }

    function getTroveDebt(uint256 _troveId) external view override returns (uint256) {
        return Troves[_troveId].debt;
    }

    function getTroveWeightedRecordedDebt(uint256 _troveId) public view returns (uint256) {
        return Troves[_troveId].debt * Troves[_troveId].annualInterestRate;
    }

    function getTroveColl(uint256 _troveId) external view override returns (uint256) {
        return Troves[_troveId].coll;
    }

    function getTroveAnnualInterestRate(uint256 _troveId) external view returns (uint256) {
        return Troves[_troveId].annualInterestRate;
    }

    function getTroveLastDebtUpdateTime(uint256 _troveId) external view returns (uint256) {
        return Troves[_troveId].lastDebtUpdateTime;
    }

    function troveIsStale(uint256 _troveId) external view returns (bool) {
        return block.timestamp - Troves[_troveId].lastDebtUpdateTime > STALE_TROVE_DURATION;
    }

    function getUnbackedPortionPriceAndRedeemability() external returns (uint256, uint256, bool) {
        uint256 totalDebt = getEntireSystemDebt();
        uint256 spSize = stabilityPool.getTotalBoldDeposits();
        uint256 unbackedPortion = totalDebt - spSize;

        uint256 price = priceFeed.fetchPrice();
        bool redeemable = _getTCR(price) >= _100pct;

        return (unbackedPortion, price, redeemable);
    }

    // --- Trove property setters, called by BorrowerOperations ---

    function setTrovePropertiesOnOpen(
        address _owner,
        uint256 _troveId,
        uint256 _coll,
        uint256 _debt,
        uint256 _annualInterestRate
    ) external returns (uint256, uint256) {
        _requireCallerIsBorrowerOperations();
        // TODO: optimize gas for writing to this struct
        Troves[_troveId].status = Status.active;
        Troves[_troveId].coll = _coll;

        _updateTroveDebtAndInterest(_troveId, _debt, _annualInterestRate);

        _updateTroveRewardSnapshots(_troveId);

        // mint ERC721
        _mint(_owner, _troveId);

        uint256 index = _addTroveIdToArray(_troveId);

        // Record the Trove's stake (for redistributions) and update the total stakes
        uint256 stake = _updateStakeAndTotalStakes(_troveId);
        return (stake, index);
    }

    function setTroveStatusToActive(uint256 _troveId) external {
        _requireCallerIsBorrowerOperations();
        Troves[_troveId].status = Status.active;
    }

    function updateTroveDebtAndInterest(uint256 _troveId, uint256 _entireTroveDebt, uint256 _newAnnualInterestRate)
        external
    {
        _requireCallerIsBorrowerOperations();
        _updateTroveDebtAndInterest(_troveId, _entireTroveDebt, _newAnnualInterestRate);
    }

    function _updateTroveDebtAndInterest(uint256 _troveId, uint256 _entireTroveDebt, uint256 _newAnnualInterestRate)
        internal
    {
        _updateTroveDebt(_troveId, _entireTroveDebt);
        Troves[_troveId].annualInterestRate = _newAnnualInterestRate;
    }

    function updateTroveDebtFromInterestApplication(uint256 _troveId, uint256 _entireTroveDebt) external {
        _requireCallerIsBorrowerOperations();
        _updateTroveDebt(_troveId, _entireTroveDebt);
    }

    function updateTroveDebt(address _sender, uint256 _troveId, uint256 _entireTroveDebt, bool _isDebtIncrease)
        external
    {
        _requireCallerIsBorrowerOperations();
        if (_isDebtIncrease) {
            _requireIsOwnerOrRemoveManager(_troveId, _sender);
        } else {
            _requireIsOwnerOrAddManager(_troveId, _sender);
        }
        _updateTroveDebt(_troveId, _entireTroveDebt);
    }

    function _updateTroveDebt(uint256 _troveId, uint256 _entireTroveDebt) internal {
        Troves[_troveId].debt = _entireTroveDebt;
        Troves[_troveId].lastDebtUpdateTime = uint64(block.timestamp);
    }

    function updateTroveColl(address _sender, uint256 _troveId, uint256 _entireTroveColl, bool _isCollIncrease)
        external
        override
    {
        _requireCallerIsBorrowerOperations();
        if (_isCollIncrease) {
            _requireIsOwnerOrAddManager(_troveId, _sender);
        } else {
            _requireIsOwnerOrRemoveManager(_troveId, _sender);
        }

        Troves[_troveId].coll = _entireTroveColl;
    }

    function changeAnnualInterestRate(uint256 _troveId, uint256 _newAnnualInterestRate) external {
        _requireCallerIsBorrowerOperations();
        Troves[_troveId].annualInterestRate = _newAnnualInterestRate;
    }

    function setAddManager(address _sender, uint256 _troveId, address _manager) external {
        _requireCallerIsBorrowerOperations();
        require(_sender == ownerOf(_troveId), "TroveManager: sender is not trove owner");

        TroveAddManagers[_troveId] = _manager;
    }

    function setRemoveManager(address _sender, uint256 _troveId, address _manager) external {
        _requireCallerIsBorrowerOperations();
        require(_sender == ownerOf(_troveId), "TroveManager: sender is not trove owner");

        TroveRemoveManagers[_troveId] = _manager;
    }
}<|MERGE_RESOLUTION|>--- conflicted
+++ resolved
@@ -703,25 +703,13 @@
     }
 
     // Move a Trove's pending debt and collateral rewards from distributions, from the Default Pool to the Active Pool
-<<<<<<< HEAD
     function _movePendingTroveRewardsToActivePool(IDefaultPool _defaultPool, uint256 _bold, uint256 _ETH) internal {
-        _defaultPool.decreaseBoldDebt(_bold);
-        _defaultPool.sendETHToActivePool(_ETH);
-=======
-    function _movePendingTroveRewardsToActivePool(
-        IActivePool _activePool,
-        IDefaultPool _defaultPool,
-        uint256 _bold,
-        uint256 _ETH
-    ) internal {
         if (_bold > 0) {
             _defaultPool.decreaseBoldDebt(_bold);
-            _activePool.increaseRecordedDebtSum(_bold);
         }
         if (_ETH > 0) {
             _defaultPool.sendETHToActivePool(_ETH);
         }
->>>>>>> 08e08228
     }
 
     // --- Redemption functions ---
@@ -757,8 +745,8 @@
         if (_getNetDebt(singleRedemption.newRecordedTroveDebt) < MIN_NET_DEBT) {
             Troves[_troveId].status = Status.unredeemable;
             sortedTroves.remove(_troveId);
-            // TODO: should we also remove from the Troves array? Seems unneccessary as it's only used for off-chain hints. 
-            // We save borrowers gas by not removing 
+            // TODO: should we also remove from the Troves array? Seems unneccessary as it's only used for off-chain hints.
+            // We save borrowers gas by not removing
         }
         Troves[_troveId].debt = singleRedemption.newRecordedTroveDebt;
         Troves[_troveId].coll = newColl;
@@ -947,7 +935,7 @@
         uint256 snapshotETH = rewardSnapshots[_troveId].ETH;
         uint256 rewardPerUnitStaked = L_ETH - snapshotETH;
 
-        if (rewardPerUnitStaked == 0 || !checkTroveIsOpen(_troveId)) {return 0;}
+        if (rewardPerUnitStaked == 0 || !checkTroveIsOpen(_troveId)) return 0;
 
         uint256 stake = Troves[_troveId].stake;
 
@@ -961,7 +949,7 @@
         uint256 snapshotBoldDebt = rewardSnapshots[_troveId].boldDebt;
         uint256 rewardPerUnitStaked = L_boldDebt - snapshotBoldDebt;
 
-        if (rewardPerUnitStaked == 0 || !checkTroveIsOpen(_troveId)) {return 0;}
+        if (rewardPerUnitStaked == 0 || !checkTroveIsOpen(_troveId)) return 0;
 
         uint256 stake = Troves[_troveId].stake;
 
@@ -976,7 +964,7 @@
         * this indicates that rewards have occured since the snapshot was made, and the user therefore has
         * redistribution gains
         */
-        if (!checkTroveIsOpen(_troveId)) {return false;}
+        if (!checkTroveIsOpen(_troveId)) return false;
 
         return (rewardSnapshots[_troveId].ETH < L_ETH);
     }
@@ -1126,7 +1114,7 @@
         rewardSnapshots[_troveId].boldDebt = 0;
 
         _removeTroveId(_troveId, TroveIdsArrayLength);
-        if (prevStatus == Status.active) {sortedTroves.remove(_troveId);}
+        if (prevStatus == Status.active) sortedTroves.remove(_troveId);
 
         // burn ERC721
         // TODO: Should we do it?
@@ -1212,7 +1200,7 @@
 
         return TCR < CCR;
     }
-    
+
     function checkTroveIsOpen(uint256 _troveId) public view returns (bool) {
         Status status = Troves[_troveId].status;
         return status == Status.active || status == Status.unredeemable;
