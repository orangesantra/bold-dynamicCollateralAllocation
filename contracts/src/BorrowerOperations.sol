--- conflicted
+++ resolved
@@ -575,13 +575,7 @@
     /**
      * Claim remaining collateral from a liquidation with ICR exceeding the liquidation penalty
      */
-<<<<<<< HEAD
-    function claimCollateral(uint256 _troveId) external override {
-        _requireIsOwner(troveManager, _troveId);
-
-=======
     function claimCollateral() external override {
->>>>>>> 87571b75
         // send ETH from CollSurplus Pool to owner
         collSurplusPool.claimColl(msg.sender);
     }
@@ -704,7 +698,7 @@
         uint256 _boldChange,
         bool _isDebtIncrease,
         LocalVariables_adjustTrove memory _vars
-    ) internal pure {
+    ) internal view {
         /*
         * Below Critical Threshold, it is not permitted:
         *
