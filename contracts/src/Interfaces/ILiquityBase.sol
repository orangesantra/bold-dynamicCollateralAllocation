// SPDX-License-Identifier: MIT

pragma solidity 0.8.18;

import "./IActivePool.sol";
import "./IDefaultPool.sol";
import "./IPriceFeed.sol";

interface ILiquityBase {
    function activePool() external view returns (IActivePool);
    function defaultPool() external view returns (IDefaultPool);
    function priceFeed() external view returns (IPriceFeed);
    function BOLD_GAS_COMPENSATION() external view returns (uint256);
    function MIN_NET_DEBT() external view returns (uint256);
<<<<<<< HEAD
    function MIN_DEBT() external view returns (uint256);
    function UPFRONT_INTEREST_PERIOD() external view returns (uint256);
    function MCR() external view returns (uint256);
    function getEntireSystemDebtUpperBound() external view returns (uint256);
    function getEntireSystemDebtLowerBound() external view returns (uint256);
=======
    function getEntireSystemDebt() external view returns (uint256);
>>>>>>> 87571b75
}<|MERGE_RESOLUTION|>--- conflicted
+++ resolved
@@ -12,13 +12,8 @@
     function priceFeed() external view returns (IPriceFeed);
     function BOLD_GAS_COMPENSATION() external view returns (uint256);
     function MIN_NET_DEBT() external view returns (uint256);
-<<<<<<< HEAD
     function MIN_DEBT() external view returns (uint256);
     function UPFRONT_INTEREST_PERIOD() external view returns (uint256);
-    function MCR() external view returns (uint256);
     function getEntireSystemDebtUpperBound() external view returns (uint256);
     function getEntireSystemDebtLowerBound() external view returns (uint256);
-=======
-    function getEntireSystemDebt() external view returns (uint256);
->>>>>>> 87571b75
 }