// SPDX-License-Identifier: MIT

pragma solidity 0.8.18;

import "./IActivePool.sol";
import "./IDefaultPool.sol";
import "./IPriceFeed.sol";

interface ILiquityBase {
    function activePool() external view returns (IActivePool);
    function defaultPool() external view returns (IDefaultPool);
    function priceFeed() external view returns (IPriceFeed);
<<<<<<< HEAD
    function BOLD_GAS_COMPENSATION() external view returns (uint256);
    function COLL_GAS_COMPENSATION_DIVISOR() external view returns (uint256);
    function MIN_NET_DEBT() external view returns (uint256);
    function MIN_DEBT() external view returns (uint256);
    function UPFRONT_INTEREST_PERIOD() external view returns (uint256);
    function INTEREST_RATE_ADJ_COOLDOWN() external view returns (uint256);
    function STALE_TROVE_DURATION() external view returns (uint256);
=======
>>>>>>> ec5c0255
    function getEntireSystemDebt() external view returns (uint256);
}<|MERGE_RESOLUTION|>--- conflicted
+++ resolved
@@ -10,15 +10,5 @@
     function activePool() external view returns (IActivePool);
     function defaultPool() external view returns (IDefaultPool);
     function priceFeed() external view returns (IPriceFeed);
-<<<<<<< HEAD
-    function BOLD_GAS_COMPENSATION() external view returns (uint256);
-    function COLL_GAS_COMPENSATION_DIVISOR() external view returns (uint256);
-    function MIN_NET_DEBT() external view returns (uint256);
-    function MIN_DEBT() external view returns (uint256);
-    function UPFRONT_INTEREST_PERIOD() external view returns (uint256);
-    function INTEREST_RATE_ADJ_COOLDOWN() external view returns (uint256);
-    function STALE_TROVE_DURATION() external view returns (uint256);
-=======
->>>>>>> ec5c0255
     function getEntireSystemDebt() external view returns (uint256);
 }