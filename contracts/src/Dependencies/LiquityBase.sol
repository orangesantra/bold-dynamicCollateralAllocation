// SPDX-License-Identifier: MIT

pragma solidity 0.8.18;

import "./Constants.sol";
import "./LiquityMath.sol";
import "../Interfaces/IActivePool.sol";
import "../Interfaces/IDefaultPool.sol";
import "../Interfaces/IPriceFeed.sol";
import "../Interfaces/ILiquityBase.sol";

//import "forge-std/console2.sol";

/*
* Base contract for TroveManager, BorrowerOperations and StabilityPool. Contains global system constants and
* common functions.
*/
contract LiquityBase is ILiquityBase {
<<<<<<< HEAD
    // TODO: Pull all constants out into a separate base contract

    uint256 public constant DECIMAL_PRECISION = 1e18;
    uint256 public constant _100pct = DECIMAL_PRECISION;

    // Critical system collateral ratio. If the system's total collateral ratio (TCR) falls below the CCR, some borrowing operation restrictions are applied
    uint256 public constant CCR = 1500000000000000000; // 150%

    // Amount of Bold to be locked in gas pool on opening troves
    uint256 public constant BOLD_GAS_COMPENSATION = 200e18;

    // Fraction of collateral awarded to liquidator
    uint256 public constant COLL_GAS_COMPENSATION_DIVISOR = 200; // dividing by 200 yields 0.5%

    // Minimum amount of net Bold debt a trove must have
    uint256 public constant MIN_NET_DEBT = 1800e18;
    uint256 public constant MIN_DEBT = MIN_NET_DEBT + BOLD_GAS_COMPENSATION;

    uint256 public constant MAX_ANNUAL_INTEREST_RATE = 1e18; // 100%

    uint256 public constant BORROWING_FEE_FLOOR = DECIMAL_PRECISION / 1000 * 5; // 0.5%
    uint256 public constant REDEMPTION_FEE_FLOOR = DECIMAL_PRECISION / 1000 * 5; // 0.5%

    uint256 public constant ONE_YEAR = 365 days;
    uint256 public constant UPFRONT_INTEREST_PERIOD = 7 days;
    uint256 public constant INTEREST_RATE_ADJ_COOLDOWN = 3 days;
    uint256 public constant STALE_TROVE_DURATION = 90 days;

=======
>>>>>>> ec5c0255
    IActivePool public activePool;

    IDefaultPool public defaultPool;

    IPriceFeed public override priceFeed;

    // --- Gas compensation functions ---

    // Return the amount of ETH to be drawn from a trove's collateral and sent as gas compensation.
    function _getCollGasCompensation(uint256 _entireColl) internal pure returns (uint256) {
        return _entireColl / COLL_GAS_COMPENSATION_DIVISOR;
    }

    function getEntireSystemColl() public view returns (uint256 entireSystemColl) {
        uint256 activeColl = activePool.getETHBalance();
        uint256 liquidatedColl = defaultPool.getETHBalance();

        return activeColl + liquidatedColl;
    }

    function getEntireSystemDebt() public view returns (uint256 entireSystemDebt) {
        uint256 activeDebt = activePool.getBoldDebt();
        uint256 closedDebt = defaultPool.getBoldDebt();

        return activeDebt + closedDebt;
    }

    function _getTCR(uint256 _price) internal view returns (uint256 TCR) {
        uint256 entireSystemColl = getEntireSystemColl();
        uint256 entireSystemDebt = getEntireSystemDebt();

        TCR = LiquityMath._computeCR(entireSystemColl, entireSystemDebt, _price);

        return TCR;
    }

    function _checkBelowCriticalThreshold(uint256 _price) internal view returns (bool) {
        uint256 TCR = _getTCR(_price);

        return TCR < CCR;
    }

    function _calcInterest(uint256 _weightedDebt, uint256 _period) internal pure returns (uint256) {
        return _weightedDebt * _period / ONE_YEAR / DECIMAL_PRECISION;
    }

    function _calcUpfrontFee(uint256 _debt, uint256 _avgInterestRate) internal pure returns (uint256) {
        return _calcInterest(_debt * _avgInterestRate, UPFRONT_INTEREST_PERIOD);
    }
}<|MERGE_RESOLUTION|>--- conflicted
+++ resolved
@@ -16,37 +16,6 @@
 * common functions.
 */
 contract LiquityBase is ILiquityBase {
-<<<<<<< HEAD
-    // TODO: Pull all constants out into a separate base contract
-
-    uint256 public constant DECIMAL_PRECISION = 1e18;
-    uint256 public constant _100pct = DECIMAL_PRECISION;
-
-    // Critical system collateral ratio. If the system's total collateral ratio (TCR) falls below the CCR, some borrowing operation restrictions are applied
-    uint256 public constant CCR = 1500000000000000000; // 150%
-
-    // Amount of Bold to be locked in gas pool on opening troves
-    uint256 public constant BOLD_GAS_COMPENSATION = 200e18;
-
-    // Fraction of collateral awarded to liquidator
-    uint256 public constant COLL_GAS_COMPENSATION_DIVISOR = 200; // dividing by 200 yields 0.5%
-
-    // Minimum amount of net Bold debt a trove must have
-    uint256 public constant MIN_NET_DEBT = 1800e18;
-    uint256 public constant MIN_DEBT = MIN_NET_DEBT + BOLD_GAS_COMPENSATION;
-
-    uint256 public constant MAX_ANNUAL_INTEREST_RATE = 1e18; // 100%
-
-    uint256 public constant BORROWING_FEE_FLOOR = DECIMAL_PRECISION / 1000 * 5; // 0.5%
-    uint256 public constant REDEMPTION_FEE_FLOOR = DECIMAL_PRECISION / 1000 * 5; // 0.5%
-
-    uint256 public constant ONE_YEAR = 365 days;
-    uint256 public constant UPFRONT_INTEREST_PERIOD = 7 days;
-    uint256 public constant INTEREST_RATE_ADJ_COOLDOWN = 3 days;
-    uint256 public constant STALE_TROVE_DURATION = 90 days;
-
-=======
->>>>>>> ec5c0255
     IActivePool public activePool;
 
     IDefaultPool public defaultPool;
