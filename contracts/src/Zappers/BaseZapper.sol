// SPDX-License-Identifier: MIT

pragma solidity 0.8.24;

import "../Interfaces/IWETH.sol";
import "../Interfaces/IAddressesRegistry.sol";
import "../Interfaces/IBorrowerOperations.sol";
import "../Dependencies/AddRemoveManagers.sol";
import "./LeftoversSweep.sol";
import "./Interfaces/IFlashLoanProvider.sol";
import "./Interfaces/IFlashLoanReceiver.sol";
import "./Interfaces/IExchange.sol";
import "./Interfaces/IZapper.sol";

abstract contract BaseZapper is AddRemoveManagers, LeftoversSweep, IFlashLoanReceiver, IZapper {
    IBorrowerOperations public immutable borrowerOperations; // LST branch (i.e., not WETH as collateral)
    ITroveManager public immutable troveManager;
    IWETH public immutable WETH;
    IBoldToken public immutable boldToken;

    IFlashLoanProvider public immutable flashLoanProvider;
    IExchange public immutable exchange;

    constructor(IAddressesRegistry _addressesRegistry, IFlashLoanProvider _flashLoanProvider, IExchange _exchange)
        AddRemoveManagers(_addressesRegistry)
    {
        borrowerOperations = _addressesRegistry.borrowerOperations();
        troveManager = _addressesRegistry.troveManager();
        boldToken = _addressesRegistry.boldToken();
        WETH = _addressesRegistry.WETH();

        flashLoanProvider = _flashLoanProvider;
        exchange = _exchange;
    }

    function _requireZapperIsReceiver(uint256 _troveId) internal view {
        (, address receiver) = borrowerOperations.removeManagerReceiverOf(_troveId);
        require(receiver == address(this), "BZ: Zapper is not receiver for this trove");
    }

    function _checkAdjustTroveManagers(
        uint256 _troveId,
        uint256 _collChange,
        bool _isCollIncrease,
        bool _isDebtIncrease
    ) internal view returns (address) {
        address owner = troveNFT.ownerOf(_troveId);
        address receiver = owner;

        if ((!_isCollIncrease && _collChange > 0) || _isDebtIncrease) {
            receiver = _requireSenderIsOwnerOrRemoveManagerAndGetReceiver(_troveId, owner);
<<<<<<< HEAD
            _requireZapperIsReceiver(_troveId);
        }

        if (_isCollIncrease || (!_isDebtIncrease && _boldChange > 0)) {
=======
        } else {
            // RemoveManager assumes AddManager, so if the former is set, there's no need to check the latter
>>>>>>> 01fd8078
            _requireSenderIsOwnerOrAddManager(_troveId, owner);
            // No need to check the type of trove change for two reasons:
            // - If the check above fails, it means sender is not owner, nor AddManager, nor RemoveManager.
            //   An independent 3rd party should not be allowed here.
            // - If it's not collIncrease or debtDecrease, _requireNonZeroAdjustment would revert
        }

        return receiver;
    }
}<|MERGE_RESOLUTION|>--- conflicted
+++ resolved
@@ -49,15 +49,9 @@
 
         if ((!_isCollIncrease && _collChange > 0) || _isDebtIncrease) {
             receiver = _requireSenderIsOwnerOrRemoveManagerAndGetReceiver(_troveId, owner);
-<<<<<<< HEAD
             _requireZapperIsReceiver(_troveId);
-        }
-
-        if (_isCollIncrease || (!_isDebtIncrease && _boldChange > 0)) {
-=======
         } else {
             // RemoveManager assumes AddManager, so if the former is set, there's no need to check the latter
->>>>>>> 01fd8078
             _requireSenderIsOwnerOrAddManager(_troveId, owner);
             // No need to check the type of trove change for two reasons:
             // - If the check above fails, it means sender is not owner, nor AddManager, nor RemoveManager.
