--- conflicted
+++ resolved
@@ -7,13 +7,7 @@
 import "./BaseZapper.sol";
 import "../Dependencies/Constants.sol";
 
-<<<<<<< HEAD
-// import "forge-std/console2.sol";
-
 contract GasCompZapper is BaseZapper {
-=======
-contract GasCompZapper is LeftoversSweep, BaseZapper, IFlashLoanReceiver, IZapper {
->>>>>>> 7f1509e2
     using SafeERC20 for IERC20;
 
     IERC20 public immutable collToken;
