pragma solidity 0.8.18;

import "./TestContracts/DevTestSetup.sol";

contract Redemptions is DevTestSetup {
    struct BoldRedeemAmounts {
        uint256 A;
        uint256 B;
        uint256 C;
    }

    struct CorrespondingETH {
        uint256 A;
        uint256 B;
        uint256 C;
    }

    function testRedemptionIsInOrderOfInterestRate() public {
        (uint256 coll,, ABCDEF memory troveIDs) = _setupForRedemptionAscendingInterest();

        uint256 debt_A = troveManager.getTroveEntireDebt(troveIDs.A);
        uint256 debt_B = troveManager.getTroveEntireDebt(troveIDs.B);
        uint256 debt_C = troveManager.getTroveEntireDebt(troveIDs.C);
        uint256 debt_D = troveManager.getTroveEntireDebt(troveIDs.D);

        // E redeems enough to fully redeem A and partially from B
        uint256 redeemAmount_1 = (debt_A - BOLD_GAS_COMPENSATION) + (debt_B - BOLD_GAS_COMPENSATION) / 2;
        redeem(E, redeemAmount_1);

        // Check A's Trove debt equals gas comp
        assertEq(troveManager.getTroveEntireDebt(troveIDs.A), BOLD_GAS_COMPENSATION);
        // Check B coll and debt reduced
        assertLt(troveManager.getTroveEntireDebt(troveIDs.B), debt_B);
        assertLt(troveManager.getTroveEntireColl(troveIDs.B), coll);
        // Check C coll and debt unchanged
        assertEq(troveManager.getTroveEntireDebt(troveIDs.C), debt_C);
        assertEq(troveManager.getTroveEntireColl(troveIDs.C), coll);
        // Check D coll and debt unchanged
        assertEq(troveManager.getTroveEntireDebt(troveIDs.D), debt_D);
        assertEq(troveManager.getTroveEntireColl(troveIDs.D), coll);

        // E redeems enough to fully redeem B and partially redeem C
        uint256 redeemAmount_2 = (debt_B - BOLD_GAS_COMPENSATION) / 2 + (debt_C - BOLD_GAS_COMPENSATION) / 2;
        redeem(E, redeemAmount_2);

        // Check B's Trove debt equals gas comp
        assertEq(troveManager.getTroveEntireDebt(troveIDs.B), BOLD_GAS_COMPENSATION);
        // Check C coll and debt reduced
        assertLt(troveManager.getTroveEntireDebt(troveIDs.C), debt_C);
        assertLt(troveManager.getTroveEntireColl(troveIDs.C), coll);
        // Check D coll and debt unchanged
        assertEq(troveManager.getTroveEntireDebt(troveIDs.D), debt_D);
        assertEq(troveManager.getTroveEntireColl(troveIDs.D), coll);
    }

    // - Troves can be redeemed down to gas comp
    function testFullRedemptionDoesntCloseTroves() public {
        (,, ABCDEF memory troveIDs) = _setupForRedemptionAscendingInterest();

        uint256 debt_A = troveManager.getTroveEntireDebt(troveIDs.A);
        uint256 debt_B = troveManager.getTroveEntireDebt(troveIDs.B);

        // E redeems enough to fully redeem A and B
        uint256 redeemAmount_1 = (debt_A - BOLD_GAS_COMPENSATION) + (debt_B - BOLD_GAS_COMPENSATION);
        redeem(E, redeemAmount_1);

        // Check A and B still open
        assertEq(uint8(troveManager.getTroveStatus(troveIDs.A)), uint8(ITroveManager.Status.unredeemable));
        assertEq(uint8(troveManager.getTroveStatus(troveIDs.B)), uint8(ITroveManager.Status.unredeemable));
    }

    function testFullRedemptionLeavesTrovesWithDebtEqualToGasComp() public {
        (,, ABCDEF memory troveIDs) = _setupForRedemptionAscendingInterest();

        uint256 debt_A = troveManager.getTroveEntireDebt(troveIDs.A);
        uint256 debt_B = troveManager.getTroveEntireDebt(troveIDs.B);

        // E redeems enough to fully redeem A and B
        uint256 redeemAmount_1 = (debt_A - BOLD_GAS_COMPENSATION) + (debt_B - BOLD_GAS_COMPENSATION);
        redeem(E, redeemAmount_1);

        // Check A and B's Trove debt equals gas comp
        assertEq(troveManager.getTroveEntireDebt(troveIDs.A), BOLD_GAS_COMPENSATION);
        assertEq(troveManager.getTroveEntireDebt(troveIDs.B), BOLD_GAS_COMPENSATION);
    }

    function testFullRedemptionSkipsTrovesAtGasCompDebt() public {
        (uint256 coll,, ABCDEF memory troveIDs) = _setupForRedemptionAscendingInterest();

        uint256 debt_A = troveManager.getTroveEntireDebt(troveIDs.A);
        uint256 debt_B = troveManager.getTroveEntireDebt(troveIDs.B);
        uint256 debt_C = troveManager.getTroveEntireDebt(troveIDs.C);

        // E redeems enough to fully redeem A and B
        uint256 redeemAmount_1 = (debt_A - BOLD_GAS_COMPENSATION) + (debt_B - BOLD_GAS_COMPENSATION);
        redeem(E, redeemAmount_1);

        // Check A and B's Trove debt equals gas comp
        assertEq(troveManager.getTroveEntireDebt(troveIDs.A), BOLD_GAS_COMPENSATION);
        assertEq(troveManager.getTroveEntireDebt(troveIDs.B), BOLD_GAS_COMPENSATION);

        // E redeems again, enough to partially redeem C
        uint256 redeemAmount_2 = debt_C / 2;
        redeem(E, redeemAmount_2);

        // Check A and B still open with debt == gas comp
<<<<<<< HEAD
        assertEq(uint8(troveManager.getTroveStatus(troveIDs.A)), uint8(ITroveManager.Status.unredeemable));
        assertEq(uint8(troveManager.getTroveStatus(troveIDs.B)), uint8(ITroveManager.Status.unredeemable));
        assertEq(troveManager.getTroveEntireDebt(troveIDs.A), BOLD_GAS_COMP);
        assertEq(troveManager.getTroveEntireDebt(troveIDs.B), BOLD_GAS_COMP);
=======
        assertEq(uint8(troveManager.getTroveStatus(troveIDs.A)), uint8(TroveManager.Status.unredeemable));
        assertEq(uint8(troveManager.getTroveStatus(troveIDs.B)), uint8(TroveManager.Status.unredeemable));
        assertEq(troveManager.getTroveEntireDebt(troveIDs.A), BOLD_GAS_COMPENSATION);
        assertEq(troveManager.getTroveEntireDebt(troveIDs.B), BOLD_GAS_COMPENSATION);
>>>>>>> ec5c0255

        // Check C's debt and coll reduced
        assertLt(troveManager.getTroveEntireDebt(troveIDs.C), debt_C);
        assertLt(troveManager.getTroveEntireColl(troveIDs.C), coll);
    }

    // - Accrued Trove interest contributes to redeemed debt of a redeemed trove

    function testRedemptionIncludesAccruedTroveInterest() public {
        (,, ABCDEF memory troveIDs) = _setupForRedemptionAscendingInterest();

        // Fast-forward to generate interest
        vm.warp(block.timestamp + 1 days);

        LatestTroveData memory trove_A = troveManager.getLatestTroveData(troveIDs.A);
        assertGt(trove_A.accruedInterest, 0);
        assertEq(trove_A.redistBoldDebtGain, 0);

        uint256 debt_B = troveManager.getTroveEntireDebt(troveIDs.B);

        // E redeems, enough to fully redeem A (recorded debt + interest - gas comp), without touching the next trove B
        uint256 redeemAmount = troveManager.getTroveDebt(troveIDs.A) + trove_A.accruedInterest - BOLD_GAS_COMPENSATION;
        redeem(E, redeemAmount);

        // Check A reduced down to gas comp
        assertEq(troveManager.getTroveEntireDebt(troveIDs.A), BOLD_GAS_COMPENSATION);

        // Check B's debt unchanged
        assertEq(troveManager.getTroveEntireDebt(troveIDs.B), debt_B);
    }

    function testRedemption1TroveLeavesETHFeeInTrove() public {
        (,, ABCDEF memory troveIDs) = _setupForRedemptionAscendingInterest();
        uint256 price = priceFeed.getPrice();

        // E redeems enough to partly redeem from A
        uint256 redeemAmount = troveManager.getTroveDebt(troveIDs.A) / 2;
        uint256 correspondingETH = redeemAmount * DECIMAL_PRECISION / price;
        uint256 predictedETHFee = troveManager.getEffectiveRedemptionFeeInColl(redeemAmount, price);
        assertGt(correspondingETH, 0);
        assertGt(predictedETHFee, 0);

        // Expect Trove's coll reduced by the ETH corresponding to the BOLD redeemed (less the ETH fee)
        uint256 expectedRemainingColl = troveManager.getTroveEntireColl(troveIDs.B) - correspondingETH + predictedETHFee;
        assertGt(expectedRemainingColl, 0);

        redeem(E, redeemAmount);

        // Check A reduced down to gas comp
        assertEq(troveManager.getTroveEntireColl(troveIDs.A), expectedRemainingColl);
    }

    function testRedemption1TroveLeavesETHFeeInActivePool() public {
        (,, ABCDEF memory troveIDs) = _setupForRedemptionAscendingInterest();
        uint256 price = priceFeed.getPrice();

        // E redeems enough to partly redeem from A
        uint256 redeemAmount = troveManager.getTroveDebt(troveIDs.A) / 2;
        uint256 correspondingETH = redeemAmount * DECIMAL_PRECISION / price;
        uint256 predictedETHFee = troveManager.getEffectiveRedemptionFeeInColl(redeemAmount, price);
        assertGt(correspondingETH, 0);
        assertGt(predictedETHFee, 0);
        // Expect Active pool to reduce by the ETH removed from the Trove
        uint256 expectedETHDelta = correspondingETH - predictedETHFee;
        assertGt(expectedETHDelta, 0);

        uint256 activePoolBalBefore = WETH.balanceOf(address(activePool));
        uint256 activePoolETHTrackerBefore = activePool.getETHBalance();
        assertGt(activePoolBalBefore, 0);
        assertGt(activePoolETHTrackerBefore, 0);

        redeem(E, redeemAmount);

        // Check Active Pool ETH reduced correctly
        assertEq(WETH.balanceOf(address(activePool)), activePoolBalBefore - expectedETHDelta);
        assertEq(activePool.getETHBalance(), activePoolETHTrackerBefore - expectedETHDelta);
    }

    function testRedemption3TroveLeavesETHFeesInTroves() public {
        (,, ABCDEF memory troveIDs) = _setupForRedemptionAscendingInterest();
        uint256 price = priceFeed.getPrice();

        BoldRedeemAmounts memory boldRedeemAmounts;
        CorrespondingETH memory correspondingETH;

        boldRedeemAmounts.A = troveManager.getTroveDebt(troveIDs.A) - BOLD_GAS_COMPENSATION;
        boldRedeemAmounts.B = troveManager.getTroveDebt(troveIDs.B) - BOLD_GAS_COMPENSATION;
        boldRedeemAmounts.C = (troveManager.getTroveDebt(troveIDs.C) - BOLD_GAS_COMPENSATION) / 2;
        uint256 totalBoldRedeemAmount = boldRedeemAmounts.A + boldRedeemAmounts.B + boldRedeemAmounts.C;

        correspondingETH.A = boldRedeemAmounts.A * DECIMAL_PRECISION / price;
        correspondingETH.B = boldRedeemAmounts.B * DECIMAL_PRECISION / price;
        correspondingETH.C = boldRedeemAmounts.C * DECIMAL_PRECISION / price;

        uint256 redemptionFeePct = collateralRegistry.getEffectiveRedemptionFeeInBold(totalBoldRedeemAmount)
            * DECIMAL_PRECISION / totalBoldRedeemAmount;

        uint256 predictedETHFee_A = correspondingETH.A * redemptionFeePct / DECIMAL_PRECISION;
        uint256 predictedETHFee_B = correspondingETH.B * redemptionFeePct / DECIMAL_PRECISION;
        uint256 predictedETHFee_C = correspondingETH.C * redemptionFeePct / DECIMAL_PRECISION;

        assertGt(predictedETHFee_A, 0);
        assertGt(predictedETHFee_B, 0);
        assertGt(predictedETHFee_C, 0);

        // Expect each Trove's coll to reduce by the ETH corresponding to the bold redeemed, less the ETH fee
        uint256 expectedRemainingColl_A =
            troveManager.getTroveEntireColl(troveIDs.A) - correspondingETH.A + predictedETHFee_A;
        uint256 expectedRemainingColl_B =
            troveManager.getTroveEntireColl(troveIDs.B) - correspondingETH.B + predictedETHFee_B;
        uint256 expectedRemainingColl_C =
            troveManager.getTroveEntireColl(troveIDs.C) - correspondingETH.C + predictedETHFee_C;
        assertGt(expectedRemainingColl_A, 0);
        assertGt(expectedRemainingColl_B, 0);
        assertGt(expectedRemainingColl_C, 0);

        redeem(E, totalBoldRedeemAmount);

        assertApproxEqAbs(troveManager.getTroveEntireColl(troveIDs.A), expectedRemainingColl_A, 10);
        assertApproxEqAbs(troveManager.getTroveEntireColl(troveIDs.B), expectedRemainingColl_B, 10);
        assertApproxEqAbs(troveManager.getTroveEntireColl(troveIDs.C), expectedRemainingColl_C, 10);
    }

    function testRedemption3TroveLeavesETHFeesInActivePool() public {
        (,, ABCDEF memory troveIDs) = _setupForRedemptionAscendingInterest();
        uint256 price = priceFeed.getPrice();

        BoldRedeemAmounts memory boldRedeemAmounts;

        boldRedeemAmounts.A = troveManager.getTroveDebt(troveIDs.A) - BOLD_GAS_COMPENSATION;
        boldRedeemAmounts.B = troveManager.getTroveDebt(troveIDs.B) - BOLD_GAS_COMPENSATION;
        boldRedeemAmounts.C = (troveManager.getTroveDebt(troveIDs.C) - BOLD_GAS_COMPENSATION) / 2;

        uint256 totalBoldRedeemAmount = boldRedeemAmounts.A + boldRedeemAmounts.B + boldRedeemAmounts.C;
        uint256 totalCorrespondingETH = totalBoldRedeemAmount * DECIMAL_PRECISION / price;

        uint256 redemptionFeePct = collateralRegistry.getEffectiveRedemptionFeeInBold(totalBoldRedeemAmount)
            * DECIMAL_PRECISION / totalBoldRedeemAmount;
        uint256 totalETHFee = totalCorrespondingETH * redemptionFeePct / DECIMAL_PRECISION;

        uint256 expectedETHDelta = totalCorrespondingETH - totalETHFee;
        assertGt(expectedETHDelta, 0);

        uint256 activePoolBalBefore = WETH.balanceOf(address(activePool));
        uint256 activePoolETHTrackerBefore = activePool.getETHBalance();
        assertGt(activePoolBalBefore, 0);
        assertGt(activePoolETHTrackerBefore, 0);

        redeem(E, totalBoldRedeemAmount);

        // Check Active Pool ETH reduced correctly
        assertApproxEqAbs(WETH.balanceOf(address(activePool)), activePoolBalBefore - expectedETHDelta, 30);
        assertApproxEqAbs(activePool.getETHBalance(), activePoolETHTrackerBefore - expectedETHDelta, 30);
    }

    // --- Zombie Troves ---

    function testFullyRedeemedTroveBecomesZombieTrove() public {
        (,, ABCDEF memory troveIDs) = _setupForRedemptionAscendingInterest();

        _redeemAndCreateZombieTrovesAAndB(troveIDs);

        assertEq(uint8(troveManager.getTroveStatus(troveIDs.A)), uint8(ITroveManager.Status.unredeemable));
    }

    function testTroveRedeemedToBelowMIN_NET_DEBTBecomesZombieTrove() public {
        (,, ABCDEF memory troveIDs) = _setupForRedemptionAscendingInterest();

        _redeemAndCreateZombieTrovesAAndB(troveIDs);

        assertEq(uint8(troveManager.getTroveStatus(troveIDs.B)), uint8(ITroveManager.Status.unredeemable));
    }

    function testTroveRedeemedToAboveMIN_NET_DEBTDoesNotBecomesZombieTrove() public {
        (,, ABCDEF memory troveIDs) = _setupForRedemptionAscendingInterest();

        _redeemAndCreateZombieTroveAAndHitB(troveIDs);

        assertEq(uint8(troveManager.getTroveStatus(troveIDs.C)), uint8(ITroveManager.Status.active));
    }

    function testZombieTrovesRemovedFromSortedList() public {
        (,, ABCDEF memory troveIDs) = _setupForRedemptionAscendingInterest();

        // Check A,B,C,D in sorted list
        assertTrue(sortedTroves.contains(troveIDs.A));
        assertTrue(sortedTroves.contains(troveIDs.B));
        assertTrue(sortedTroves.contains(troveIDs.C));
        assertTrue(sortedTroves.contains(troveIDs.D));

        _redeemAndCreateZombieTrovesAAndB(troveIDs);

        // Check A, B removed from sorted list
        assertFalse(sortedTroves.contains(troveIDs.A));
        assertFalse(sortedTroves.contains(troveIDs.B));
        assertTrue(sortedTroves.contains(troveIDs.C));
        assertTrue(sortedTroves.contains(troveIDs.C));

        // Check Trove with lowest interest rate is C
        assertEq(sortedTroves.getLast(), troveIDs.C);
    }

    function testZombieTroveCantBeRedeemedFrom() public {
        (,, ABCDEF memory troveIDs) = _setupForRedemptionAscendingInterest();

        _redeemAndCreateZombieTrovesAAndB(troveIDs);

        // Get B debt before 2nd redeem
        uint256 debt_B = troveManager.getTroveEntireDebt(troveIDs.B);
        assertGt(debt_B, 0);

        uint256 redeemAmount = debt_B / 2;
        redeem(E, redeemAmount);

        // Check B's debt unchanged from redeemAmount < debt_B;
        assertEq(debt_B, troveManager.getTroveEntireDebt(troveIDs.B));

        redeemAmount = debt_B + 1;
        redeem(E, redeemAmount);

        // Check B's debt unchanged from redeemAmount > debt_B;
        assertEq(debt_B, troveManager.getTroveEntireDebt(troveIDs.B));
    }

    function testZombieTrovesCanReceiveRedistGains() public {
        uint256 interestRate_E = 5e16; // 5%
        uint256 troveDebtRequest_E = 2250e18;
        uint256 troveColl_E = 25e17;
        uint256 price = 2000e18;
        priceFeed.setPrice(price);

        (,, ABCDEF memory troveIDs) = _setupForRedemptionAscendingInterest();

        _redeemAndCreateZombieTrovesAAndB(troveIDs);

        // E opens new Trove
        troveIDs.E = openTroveNoHints100pct(E, troveColl_E, troveDebtRequest_E, interestRate_E);

        // Price drops, E becomes liquidateable
        price = 1050e18;
        priceFeed.setPrice(price);

        assertFalse(troveManager.checkBelowCriticalThreshold(price));
        assertLt(troveManager.getCurrentICR(troveIDs.E, price), troveManager.MCR());

        // A liquidates E
        liquidate(A, troveIDs.E);
        assertEq(uint8(troveManager.getTroveStatus(troveIDs.E)), uint8(ITroveManager.Status.closedByLiquidation));

        // // Check A and B have redist. gains
        assertTrue(troveManager.hasRedistributionGains(troveIDs.A));
        assertTrue(troveManager.hasRedistributionGains(troveIDs.B));
        assertTrue(troveManager.hasRedistributionGains(troveIDs.C));
    }

    function testZombieTrovesAccrueInterest() public {
        ABCDEF memory troveInterestRates;
        troveInterestRates.A = 1e17; // 10%
        troveInterestRates.B = 2e17; // 20%
        troveInterestRates.C = 3e17; // 30%
        troveInterestRates.D = 4e17; // 40%

        (,, ABCDEF memory troveIDs) = _setupForRedemption(troveInterestRates);

        _redeemAndCreateZombieTrovesAAndB(troveIDs);

        assertEq(troveManager.calcTroveAccruedInterest(troveIDs.A), 0);
        assertEq(troveManager.calcTroveAccruedInterest(troveIDs.B), 0);

        uint256 debt_A = troveManager.getTroveEntireDebt(troveIDs.A);
        uint256 debt_B = troveManager.getTroveEntireDebt(troveIDs.B);

        // Time passes
        vm.warp(block.timestamp + 365 days);

        // Expect debts to have increased by their respective annual interest rates
        uint256 expectedDebt_A = debt_A * (1e18 + troveInterestRates.A) / 1e18; // 10% increase
        uint256 expectedDebt_B = debt_B * (1e18 + troveInterestRates.B) / 1e18; // 20% increase

        assertEq(troveManager.getTroveEntireDebt(troveIDs.A), expectedDebt_A); // 10% increase
        assertEq(troveManager.getTroveEntireDebt(troveIDs.B), expectedDebt_B); // 20% increase
    }

    function testZombieTrovesCanAccrueInterestThatBringThemAboveMIN_DEBT() public {
        ABCDEF memory troveInterestRates;
        troveInterestRates.A = 1e17; // 10%
        troveInterestRates.B = 2e17; // 20%
        troveInterestRates.C = 3e17; // 30%
        troveInterestRates.D = 4e17; // 40%

        (,, ABCDEF memory troveIDs) = _setupForRedemption(troveInterestRates);

        _redeemAndCreateZombieTrovesAAndB(troveIDs);

        assertLt(troveManager.getTroveEntireDebt(troveIDs.B), MIN_DEBT);
        assertLt(troveManager.getTroveEntireDebt(troveIDs.B), MIN_DEBT);

        // 100 years passes
        vm.warp(block.timestamp + 36500 days);

        assertGt(troveManager.getTroveEntireDebt(troveIDs.A), MIN_DEBT);
        assertGt(troveManager.getTroveEntireDebt(troveIDs.B), MIN_DEBT);
    }

    function testZombieTrovesCanReceiveRedistGainsThatBringThemAboveMIN_DEBT() public {
        uint256 interestRate_E = 5e16; // 5%
        uint256 troveDebtRequest_E = 225000e18;
        uint256 troveColl_E = 250e18;

        uint256 price = 2000e18;
        priceFeed.setPrice(price);

        (,, ABCDEF memory troveIDs) = _setupForRedemptionAscendingInterest();

        _redeemAndCreateZombieTrovesAAndB(troveIDs);

        // E  opens new Trove
        uint256 troveID_E = openTroveNoHints100pct(E, troveColl_E, troveDebtRequest_E, interestRate_E);
        // openTroveNoHints100pct(F, troveColl_F, troveDebtRequest_F, interestRate_F);

        // Price drops, E becomes liquidateable
        price = 950e18;
        priceFeed.setPrice(price);

        // assertFalse(troveManager.checkBelowCriticalThreshold(price));
        assertLt(troveManager.getCurrentICR(troveID_E, price), troveManager.MCR());

        assertLt(troveManager.getTroveEntireDebt(troveIDs.A), MIN_DEBT);
        assertLt(troveManager.getTroveEntireDebt(troveIDs.B), MIN_DEBT);

        // A liquidates E
        liquidate(A, troveID_E);
        assertEq(uint8(troveManager.getTroveStatus(troveID_E)), uint8(ITroveManager.Status.closedByLiquidation));

        assertTrue(troveManager.hasRedistributionGains(troveIDs.A));
        assertTrue(troveManager.hasRedistributionGains(troveIDs.B));

        assertGt(troveManager.getTroveEntireDebt(troveIDs.A), MIN_DEBT);
        assertGt(troveManager.getTroveEntireDebt(troveIDs.B), MIN_DEBT);
    }

    // --- Borrower ops on zombie troves ---

    function testZombieBorrowerCanCloseZombieTrove() public {
        (,, ABCDEF memory troveIDs) = _setupForRedemptionAscendingInterest();

        _redeemAndCreateZombieTrovesAAndB(troveIDs);

        // E sends bold back to A and B so they can close
        transferBold(E, A, boldToken.balanceOf(E) / 2);
        transferBold(E, B, boldToken.balanceOf(E));

        assertEq(uint8(troveManager.getTroveStatus(troveIDs.A)), uint8(ITroveManager.Status.unredeemable));
        assertEq(uint8(troveManager.getTroveStatus(troveIDs.B)), uint8(ITroveManager.Status.unredeemable));

        closeTrove(A, troveIDs.A);
        closeTrove(B, troveIDs.B);

        assertEq(uint8(troveManager.getTroveStatus(troveIDs.A)), uint8(ITroveManager.Status.closedByOwner));
        assertEq(uint8(troveManager.getTroveStatus(troveIDs.B)), uint8(ITroveManager.Status.closedByOwner));
    }

    function testZombieBorrowerCanDrawFreshDebtToAboveMIN_NET_DEBT() public {
        (,, ABCDEF memory troveIDs) = _setupForRedemptionAscendingInterest();

        _redeemAndCreateZombieTrovesAAndB(troveIDs);

        vm.warp(block.timestamp + 1 days);

        // Calculate how far below min debt each zombie Trove is
        uint256 debtDelta_A = MIN_DEBT - troveManager.getTroveEntireDebt(troveIDs.A);
        uint256 debtDelta_B = MIN_DEBT - troveManager.getTroveEntireDebt(troveIDs.B);

        assertGt(debtDelta_A, 0);
        assertGt(debtDelta_B, 0);

        uint256 surplusDebt = 37;

        // A and B withdraw Bold from their zombie Trove
        adjustUnredeemableTrove(A, troveIDs.A, 0, false, debtDelta_A + surplusDebt, true);
        adjustUnredeemableTrove(B, troveIDs.B, 0, false, debtDelta_A + surplusDebt, true);

        // Check they are above the min debt
        assertGt(troveManager.getTroveEntireDebt(troveIDs.A), MIN_DEBT);
        assertGt(troveManager.getTroveEntireDebt(troveIDs.B), MIN_DEBT);
    }

    function testZombieTroveDrawingFreshDebtToAboveMIN_NET_DEBTChangesStatusToActive() public {
        (,, ABCDEF memory troveIDs) = _setupForRedemptionAscendingInterest();

        _redeemAndCreateZombieTrovesAAndB(troveIDs);

        vm.warp(block.timestamp + 1 days);

        // Calculate how far below min debt each zombie Trove is
        uint256 debtDelta_A = MIN_DEBT - troveManager.getTroveEntireDebt(troveIDs.A);
        uint256 debtDelta_B = MIN_DEBT - troveManager.getTroveEntireDebt(troveIDs.B);

        assertGt(debtDelta_A, 0);
        assertGt(debtDelta_B, 0);

        uint256 surplusDebt = 37;

        // A and B withdraw Bold from their zombie Trove
        adjustUnredeemableTrove(A, troveIDs.A, 0, false, debtDelta_A + surplusDebt, true);
        adjustUnredeemableTrove(B, troveIDs.B, 0, false, debtDelta_A + surplusDebt, true);

        // Check they are above the min debt
        assertGt(troveManager.getTroveEntireDebt(troveIDs.A), MIN_DEBT);
        assertGt(troveManager.getTroveEntireDebt(troveIDs.B), MIN_DEBT);

        // Check A and B now have active status
        assertEq(uint8(troveManager.getTroveStatus(troveIDs.A)), uint8(ITroveManager.Status.active));
        assertEq(uint8(troveManager.getTroveStatus(troveIDs.B)), uint8(ITroveManager.Status.active));
    }

    function testZombieTroveDrawingFreshDebtToAboveMIN_NET_DEBTInsertsItToSortedList() public {
        (,, ABCDEF memory troveIDs) = _setupForRedemptionAscendingInterest();

        _redeemAndCreateZombieTrovesAAndB(troveIDs);

        vm.warp(block.timestamp + 1 days);

        // Calculate how far below min debt each zombie Trove is
        uint256 debtDelta_A = MIN_DEBT - troveManager.getTroveEntireDebt(troveIDs.A);
        uint256 debtDelta_B = MIN_DEBT - troveManager.getTroveEntireDebt(troveIDs.B);

        assertGt(debtDelta_A, 0);
        assertGt(debtDelta_B, 0);

        uint256 surplusDebt = 37;

        // Check A and B are not in SortedTroves
        assertFalse(sortedTroves.contains(troveIDs.A));
        assertFalse(sortedTroves.contains(troveIDs.B));

        // A and B withdraw Bold from their zombie Trove
        adjustUnredeemableTrove(A, troveIDs.A, 0, false, debtDelta_A + surplusDebt, true);
        adjustUnredeemableTrove(B, troveIDs.B, 0, false, debtDelta_A + surplusDebt, true);

        // Check they are above the min debt
        assertGt(troveManager.getTroveEntireDebt(troveIDs.A), MIN_DEBT);
        assertGt(troveManager.getTroveEntireDebt(troveIDs.B), MIN_DEBT);

        // Check A and B are now in SortedTroves
        assertTrue(sortedTroves.contains(troveIDs.A));
        assertTrue(sortedTroves.contains(troveIDs.B));
    }

    function testZombieBorrowerDrawsFreshDebtToAboveMIN_NET_DEBTReducesPendingInterestTo0() public {
        (,, ABCDEF memory troveIDs) = _setupForRedemptionAscendingInterest();

        _redeemAndCreateZombieTrovesAAndB(troveIDs);

        vm.warp(block.timestamp + 1 days);

        assertGt(troveManager.calcTroveAccruedInterest(troveIDs.A), 0);
        assertGt(troveManager.calcTroveAccruedInterest(troveIDs.B), 0);

        // Calculate how far below min debt each zombie Trove is
        uint256 debtDelta_A = MIN_DEBT - troveManager.getTroveEntireDebt(troveIDs.A);
        uint256 debtDelta_B = MIN_DEBT - troveManager.getTroveEntireDebt(troveIDs.B);

        assertGt(debtDelta_A, 0);
        assertGt(debtDelta_B, 0);

        uint256 surplusDebt = 37;

        // A and B withdraw Bold from their zombie Trove
        adjustUnredeemableTrove(A, troveIDs.A, 0, false, debtDelta_A + surplusDebt, true);
        adjustUnredeemableTrove(B, troveIDs.B, 0, false, debtDelta_A + surplusDebt, true);

        // Check they are above the min debt
        assertGt(troveManager.getTroveEntireDebt(troveIDs.A), MIN_DEBT);
        assertGt(troveManager.getTroveEntireDebt(troveIDs.B), MIN_DEBT);

        // Check accrued interest reduced to 0
        assertEq(troveManager.calcTroveAccruedInterest(troveIDs.A), 0);
        assertEq(troveManager.calcTroveAccruedInterest(troveIDs.B), 0);
    }

    function testZombieTroveBorrowerCanNotDrawFreshDebtToBelowMIN_NET_DEBT() public {
        (,, ABCDEF memory troveIDs) = _setupForRedemptionAscendingInterest();

        _redeemAndCreateZombieTrovesAAndB(troveIDs);

        uint256 debtDeficiency = 37;

        // Calculate how much to borrow to get to *just* below min debt
        (uint256 borrow_A,) = findAmountToBorrowWithAdjustTrove(troveIDs.A, MIN_DEBT - debtDeficiency);
        (uint256 borrow_B,) = findAmountToBorrowWithAdjustTrove(troveIDs.B, MIN_DEBT - debtDeficiency);

        // A and B attempt to withdraw Bold, but not enough
        vm.expectRevert("BorrowerOps: Trove's debt must be greater than minimum");
        this.adjustUnredeemableTrove(A, troveIDs.A, 0, false, borrow_A, true);

        vm.expectRevert("BorrowerOps: Trove's debt must be greater than minimum");
        this.adjustUnredeemableTrove(B, troveIDs.B, 0, false, borrow_B, true);
    }

    function testZombieTroveBorrowerCanNotRepayDebt() public {
        (,, ABCDEF memory troveIDs) = _setupForRedemptionAscendingInterest();

        _redeemAndCreateZombieTrovesAAndB(troveIDs);

        uint256 debtRepayment = 1;

        // E sends Bold back to A and B
        transferBold(E, A, boldToken.balanceOf(E) / 2);
        transferBold(E, B, boldToken.balanceOf(E));

        vm.startPrank(A);
        vm.expectRevert("BorrowerOps: Trove does not have active status");
        borrowerOperations.repayBold(troveIDs.A, debtRepayment);
        vm.stopPrank();

        vm.startPrank(B);
        vm.expectRevert("BorrowerOps: Trove does not have active status");
        borrowerOperations.repayBold(troveIDs.B, debtRepayment);
        vm.stopPrank();
    }

    function testZombieTroveBorrowerCanNotUseNormalWithdrawBoldFunction() public {
        (,, ABCDEF memory troveIDs) = _setupForRedemptionAscendingInterest();

        _redeemAndCreateZombieTrovesAAndB(troveIDs);

        uint256 debtWithdrawal = 1;

        vm.startPrank(A);
        vm.expectRevert("BorrowerOps: Trove does not have active status");
        borrowerOperations.withdrawBold(troveIDs.A, debtWithdrawal, 0);
        vm.stopPrank();

        vm.startPrank(B);
        vm.expectRevert("BorrowerOps: Trove does not have active status");
        borrowerOperations.withdrawBold(troveIDs.B, debtWithdrawal, 0);
        vm.stopPrank();
    }

    function testZombieTroveBorrowerCanNotUseNormalAdjustTroveFunction() public {
        (,, ABCDEF memory troveIDs) = _setupForRedemptionAscendingInterest();

        _redeemAndCreateZombieTrovesAAndB(troveIDs);

        uint256 debtWithdrawal = 1;

        vm.expectRevert("BorrowerOps: Trove does not have active status");
        this.adjustTrove100pct(A, troveIDs.A, 0, debtWithdrawal, false, true);

        vm.expectRevert("BorrowerOps: Trove does not have active status");
        this.adjustTrove100pct(B, troveIDs.B, 0, debtWithdrawal, false, true);
    }

    function testZombieTroveBorrowerCanNotAddColl() public {
        (,, ABCDEF memory troveIDs) = _setupForRedemptionAscendingInterest();

        _redeemAndCreateZombieTrovesAAndB(troveIDs);

        uint256 collTopUp = 1e18;

        // A attempts to add coll
        vm.startPrank(A);
        vm.expectRevert("BorrowerOps: Trove does not have active status");
        borrowerOperations.addColl(troveIDs.A, collTopUp);
        vm.stopPrank();

        // B attempts to repay and can't (since would leave Trove at debt  < MIN_NET_DEBT)
        vm.startPrank(B);
        vm.expectRevert("BorrowerOps: Trove does not have active status");
        borrowerOperations.addColl(troveIDs.B, collTopUp);
        vm.stopPrank();
    }

    function testZombieTroveBorrowerCanNotChangeInterestRate() public {
        (,, ABCDEF memory troveIDs) = _setupForRedemptionAscendingInterest();

        _redeemAndCreateZombieTrovesAAndB(troveIDs);

        uint256 newInterestRate = 37e16;

        // A and B attempt to change interes rates
        vm.startPrank(A);
        vm.expectRevert("BorrowerOps: Trove does not have active status");
        borrowerOperations.adjustTroveInterestRate(troveIDs.A, newInterestRate, troveIDs.A, troveIDs.A, 0);
        vm.stopPrank();

        vm.startPrank(B);
        vm.expectRevert("BorrowerOps: Trove does not have active status");
        borrowerOperations.adjustTroveInterestRate(troveIDs.B, newInterestRate, troveIDs.B, troveIDs.B, 0);
        vm.stopPrank();
    }

    function testZombieTroveAccruedInterestCanBePermissionlesslyApplied() public {
        (,, ABCDEF memory troveIDs) = _setupForRedemptionAscendingInterest();

        _redeemAndCreateZombieTrovesAAndB(troveIDs);

        // fast-forward time such that trove is Stale
        vm.warp(block.timestamp + STALE_TROVE_DURATION + 1);
        // Confirm Trove is stale
        assertTrue(troveManager.troveIsStale(troveIDs.A));

        assertGt(troveManager.calcTroveAccruedInterest(troveIDs.A), 0);
        assertGt(troveManager.calcTroveAccruedInterest(troveIDs.B), 0);

        // E applies interest on A and B's Troves
        applyTroveInterestPermissionless(E, troveIDs.A);
        applyTroveInterestPermissionless(E, troveIDs.B);

        assertEq(troveManager.calcTroveAccruedInterest(troveIDs.A), 0);
        assertEq(troveManager.calcTroveAccruedInterest(troveIDs.B), 0);
    }

    function testZombieTroveCanBeLiquidated() public {
        (,, ABCDEF memory troveIDs) = _setupForRedemptionAscendingInterest();

        _redeemAndCreateZombieTrovesAAndB(troveIDs);

        uint256 interestRate_E = 1e18; // 100%
        uint256 troveDebtRequest_E = 200000e18;
        uint256 troveColl_E = 25000e18;
        // E  opens new Trove and deposits to SP
        openTroveNoHints100pct(E, troveColl_E, troveDebtRequest_E, interestRate_E);
        makeSPDepositAndClaim(E, boldToken.balanceOf(E));
        assertGt(stabilityPool.getTotalBoldDeposits(), troveManager.getTroveEntireDebt(troveIDs.B));

        // Price drops, B becomes liquidateable
        uint256 price = 10e18;
        priceFeed.setPrice(price);

        // assertFalse(troveManager.checkBelowCriticalThreshold(price));
        assertLt(troveManager.getCurrentICR(troveIDs.B, price), MCR);

        assertEq(uint8(troveManager.getTroveStatus(troveIDs.B)), uint8(ITroveManager.Status.unredeemable));

        // E liquidates B
        liquidate(E, troveIDs.B);
        assertEq(uint8(troveManager.getTroveStatus(troveIDs.B)), uint8(ITroveManager.Status.closedByLiquidation));
    }

    // TODO: tests borrower for combined adjustments - debt changes and coll add/withdrawals.
    // Borrower should only be able to close OR leave Trove at >= min net debt.
}<|MERGE_RESOLUTION|>--- conflicted
+++ resolved
@@ -104,17 +104,10 @@
         redeem(E, redeemAmount_2);
 
         // Check A and B still open with debt == gas comp
-<<<<<<< HEAD
         assertEq(uint8(troveManager.getTroveStatus(troveIDs.A)), uint8(ITroveManager.Status.unredeemable));
         assertEq(uint8(troveManager.getTroveStatus(troveIDs.B)), uint8(ITroveManager.Status.unredeemable));
-        assertEq(troveManager.getTroveEntireDebt(troveIDs.A), BOLD_GAS_COMP);
-        assertEq(troveManager.getTroveEntireDebt(troveIDs.B), BOLD_GAS_COMP);
-=======
-        assertEq(uint8(troveManager.getTroveStatus(troveIDs.A)), uint8(TroveManager.Status.unredeemable));
-        assertEq(uint8(troveManager.getTroveStatus(troveIDs.B)), uint8(TroveManager.Status.unredeemable));
         assertEq(troveManager.getTroveEntireDebt(troveIDs.A), BOLD_GAS_COMPENSATION);
         assertEq(troveManager.getTroveEntireDebt(troveIDs.B), BOLD_GAS_COMPENSATION);
->>>>>>> ec5c0255
 
         // Check C's debt and coll reduced
         assertLt(troveManager.getTroveEntireDebt(troveIDs.C), debt_C);
