--- conflicted
+++ resolved
@@ -84,7 +84,6 @@
         info("claimableBold:              ", claimableBold.decimal());
         info("yieldGainsOwed:             ", yieldGainsOwed.decimal());
         info("sumYieldGains:              ", sumYieldGains.decimal());
-<<<<<<< HEAD
         for (uint256 i = 0; i < actors.length; ++i) {
             info(
                 actors[i].label,
@@ -92,19 +91,14 @@
                 stabilityPool.getDepositorYieldGain(actors[i].account).decimal()
             );
         }
-=======
->>>>>>> 1b8d6be6
         info("");
         assertApproxEqAbsDecimal(stabilityPoolColl, claimableColl, 0.00001 ether, 18, "SP Coll !~ claimable Coll");
         assertApproxEqAbsDecimal(stabilityPoolBold, claimableBold, 0.001 ether, 18, "SP BOLD !~ claimable BOLD");
         assertApproxEqAbsDecimal(yieldGainsOwed, sumYieldGains, 0.001 ether, 18, "SP yieldGainsOwed !~= sum(yieldGain)");
-<<<<<<< HEAD
-=======
 
 
         assertGe(stabilityPoolBold, claimableBold, "Not enough deposits for all depositors");
         assertGe(stabilityPoolColl, claimableColl, "Not enough collateral for all depositors");
->>>>>>> 1b8d6be6
         assertGe(yieldGainsOwed, sumYieldGains, "Not enough yield gains for all depositors");
     }
 
@@ -260,7 +254,74 @@
         invariant_allFundsClaimable();
     }
 
-<<<<<<< HEAD
+    function testUnclaimableDeposit() external {
+        // coll = 581.807407427107718655 ether, debt = 77_574.320990281029153872 ether
+        vm.prank(hope);
+        handler.openTrove(77_566.883069986646872666 ether);
+
+        // coll = 735.070487541934665757 ether, debt = 98_009.398338924622100814 ether
+        vm.prank(barb);
+        handler.openTrove(98_000.001078547227161224 ether);
+
+        vm.prank(hope);
+        handler.provideToSp(0.000001023636824878 ether, false);
+
+        // totalBoldDeposits = 0.000001023636824878 ether
+
+        // pulling `deposited` from fixture
+        vm.prank(gabe);
+        handler.provideToSp(98_009.398338924622100814 ether, false);
+
+        // totalBoldDeposits = 98_009.398339948258925692 ether
+
+        // coll = 735.070479452054794532 ether, debt = 98_009.397260273972604207 ether
+        vm.prank(carl);
+        handler.openTrove(98_000.000000000000001468 ether);
+
+        // coll = 60.195714636403445628 ether, debt = 8_026.095284853792750331 ether
+        vm.prank(fran);
+        handler.openTrove(8_025.325733071169487504 ether);
+
+        // coll = 15.001438356164383562 ether, debt = 2_000.191780821917808222 ether
+        vm.prank(adam);
+        handler.openTrove(2_000.000000000000000003 ether);
+
+        vm.prank(adam);
+        handler.liquidateMe();
+
+        // totalBoldDeposits = 96_009.20655912634111747 ether
+        // P = 0.979591836959510777 ether
+
+        vm.prank(carl);
+        handler.provideToSp(0.000000000001265034 ether, false);
+
+        // totalBoldDeposits = 96_009.206559126342382504 ether
+
+        vm.prank(fran);
+        handler.liquidateMe();
+
+        // totalBoldDeposits = 87_983.111274272549632173 ether
+        // P = 0.89770075895273572 ether
+
+        // pulling `deposited` from fixture
+        vm.prank(hope);
+        handler.provideToSp(2_000.191780821917810223 ether, false);
+
+        // totalBoldDeposits = 89_983.303055094467442396 ether
+
+        // coll = 568.201183566424575581 ether, debt = 75_760.157808856610077362 ether
+        vm.prank(dana);
+        handler.openTrove(75_752.893832735662822023 ether);
+
+        vm.prank(dana);
+        handler.liquidateMe();
+
+        // totalBoldDeposits = 14_223.145246237857365034 ether
+        // P = 0.141894416505527947 ether
+
+        invariant_allFundsClaimable();
+    }
+
     function testUnderflow() external {
         // coll = 735.070479452054794521 ether, debt = 98_009.39726027397260276 ether
         vm.prank(gabe);
@@ -1504,44 +1565,10 @@
         handler.provideToSp(54_014.318999987483020796 ether, false);
 
         // totalBoldDeposits = 346_032.729039395597530545 ether
-=======
-    function testUnclaimableDeposit() external {
-        // coll = 581.807407427107718655 ether, debt = 77_574.320990281029153872 ether
-        vm.prank(hope);
-        handler.openTrove(77_566.883069986646872666 ether);
-
-        // coll = 735.070487541934665757 ether, debt = 98_009.398338924622100814 ether
-        vm.prank(barb);
-        handler.openTrove(98_000.001078547227161224 ether);
-
-        vm.prank(hope);
-        handler.provideToSp(0.000001023636824878 ether, false);
-
-        // totalBoldDeposits = 0.000001023636824878 ether
-
-        // pulling `deposited` from fixture
-        vm.prank(gabe);
-        handler.provideToSp(98_009.398338924622100814 ether, false);
-
-        // totalBoldDeposits = 98_009.398339948258925692 ether
-
-        // coll = 735.070479452054794532 ether, debt = 98_009.397260273972604207 ether
-        vm.prank(carl);
-        handler.openTrove(98_000.000000000000001468 ether);
-
-        // coll = 60.195714636403445628 ether, debt = 8_026.095284853792750331 ether
-        vm.prank(fran);
-        handler.openTrove(8_025.325733071169487504 ether);
-
-        // coll = 15.001438356164383562 ether, debt = 2_000.191780821917808222 ether
-        vm.prank(adam);
-        handler.openTrove(2_000.000000000000000003 ether);
->>>>>>> 1b8d6be6
-
-        vm.prank(adam);
-        handler.liquidateMe();
-
-<<<<<<< HEAD
+
+        vm.prank(adam);
+        handler.liquidateMe();
+
         // totalBoldDeposits = 248_023.331779043879411694 ether
         // P = 0.000000001423726649 ether
 
@@ -1618,20 +1645,10 @@
 
         // totalBoldDeposits = 396_043.109607621644671624 ether
         // P = 0.800682118913113001 ether
-=======
-        // totalBoldDeposits = 96_009.20655912634111747 ether
-        // P = 0.979591836959510777 ether
-
-        vm.prank(carl);
-        handler.provideToSp(0.000000000001265034 ether, false);
-
-        // totalBoldDeposits = 96_009.206559126342382504 ether
->>>>>>> 1b8d6be6
-
-        vm.prank(fran);
-        handler.liquidateMe();
-
-<<<<<<< HEAD
+
+        vm.prank(fran);
+        handler.liquidateMe();
+
         // totalBoldDeposits = 325_672.328487322297408388 ether
         // P = 0.658413197247500853 ether
 
@@ -1753,26 +1770,6 @@
         // coll = 736.109464646854184108 ether, debt = 98_147.928619580557880966 ether
         vm.prank(fran);
         handler.openTrove(98_138.518076751280360932 ether);
-=======
-        // totalBoldDeposits = 87_983.111274272549632173 ether
-        // P = 0.89770075895273572 ether
-
-        // pulling `deposited` from fixture
-        vm.prank(hope);
-        handler.provideToSp(2_000.191780821917810223 ether, false);
-
-        // totalBoldDeposits = 89_983.303055094467442396 ether
-
-        // coll = 568.201183566424575581 ether, debt = 75_760.157808856610077362 ether
-        vm.prank(dana);
-        handler.openTrove(75_752.893832735662822023 ether);
-
-        vm.prank(dana);
-        handler.liquidateMe();
-
-        // totalBoldDeposits = 14_223.145246237857365034 ether
-        // P = 0.141894416505527947 ether
->>>>>>> 1b8d6be6
 
         invariant_allFundsClaimable();
     }
